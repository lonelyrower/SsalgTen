interface ErrorBannerProps {
  error: string;
}

export const ErrorBanner: React.FC<ErrorBannerProps> = ({ error }) => {
  return (
<<<<<<< HEAD
    <div className="mt-4 p-4 bg-red-50 dark:bg-red-900/20 ">
=======
    <div className="mt-4 p-4 bg-[hsl(var(--error))]/10 rounded-lg">
>>>>>>> 01c0163b
      <div className="flex items-center">
        <div className="text-[hsl(var(--error))] mr-2">⚠️</div>
        <div>
          <h3 className="font-medium text-[hsl(var(--error))]">
            Connection Error
          </h3>
          <p className="text-sm text-[hsl(var(--error))]/80">{error}</p>
        </div>
      </div>
    </div>
  );
};<|MERGE_RESOLUTION|>--- conflicted
+++ resolved
@@ -4,11 +4,7 @@
 
 export const ErrorBanner: React.FC<ErrorBannerProps> = ({ error }) => {
   return (
-<<<<<<< HEAD
-    <div className="mt-4 p-4 bg-red-50 dark:bg-red-900/20 ">
-=======
     <div className="mt-4 p-4 bg-[hsl(var(--error))]/10 rounded-lg">
->>>>>>> 01c0163b
       <div className="flex items-center">
         <div className="text-[hsl(var(--error))] mr-2">⚠️</div>
         <div>
