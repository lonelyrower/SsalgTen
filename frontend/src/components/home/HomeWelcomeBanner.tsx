import { Globe } from "lucide-react";

interface HomeWelcomeBannerProps {
  userName?: string;
}

export const HomeWelcomeBanner: React.FC<HomeWelcomeBannerProps> = ({
  userName,
}) => {
  return (
<<<<<<< HEAD
    <div className="relative overflow-hidden  bg-white dark:bg-gray-800 shadow-[var(--shadow-xl)] border border-gray-200/50 dark:border-gray-700/50 p-6">
      <div className="absolute inset-0 bg-gradient-to-r from-blue-500/5 via-cyan-500/5 to-blue-500/5 dark:from-blue-400/5 dark:via-cyan-400/5 dark:to-blue-400/5"></div>
      <div className="relative z-10 flex items-center space-x-4">
        <div className="p-3 bg-gradient-to-br from-blue-500 to-cyan-600  shadow-[var(--shadow-lg)]">
=======
    <div className="relative overflow-hidden rounded-2xl bg-card shadow-xl border border-border p-6">
      <div className="absolute inset-0 bg-gradient-to-r from-[hsl(var(--info))]/5 via-[hsl(var(--info))]/5 to-[hsl(var(--info))]/5"></div>
      <div className="relative z-10 flex items-center space-x-4">
        <div className="p-3 bg-gradient-to-br from-[hsl(var(--info))] to-[hsl(var(--info))]/80 rounded-xl shadow-lg">
>>>>>>> 01c0163b
          <Globe className="h-8 w-8 text-white" />
        </div>
        <div>
          <h1 className="text-3xl font-bold gradient-text">
            全球节点网络
          </h1>
          <p className="text-muted-foreground mt-1">
            欢迎回来, {userName} - 实时监控全球网络节点状态
          </p>
        </div>
      </div>
    </div>
  );
};<|MERGE_RESOLUTION|>--- conflicted
+++ resolved
@@ -8,17 +8,10 @@
   userName,
 }) => {
   return (
-<<<<<<< HEAD
-    <div className="relative overflow-hidden  bg-white dark:bg-gray-800 shadow-[var(--shadow-xl)] border border-gray-200/50 dark:border-gray-700/50 p-6">
-      <div className="absolute inset-0 bg-gradient-to-r from-blue-500/5 via-cyan-500/5 to-blue-500/5 dark:from-blue-400/5 dark:via-cyan-400/5 dark:to-blue-400/5"></div>
-      <div className="relative z-10 flex items-center space-x-4">
-        <div className="p-3 bg-gradient-to-br from-blue-500 to-cyan-600  shadow-[var(--shadow-lg)]">
-=======
     <div className="relative overflow-hidden rounded-2xl bg-card shadow-xl border border-border p-6">
       <div className="absolute inset-0 bg-gradient-to-r from-[hsl(var(--info))]/5 via-[hsl(var(--info))]/5 to-[hsl(var(--info))]/5"></div>
       <div className="relative z-10 flex items-center space-x-4">
         <div className="p-3 bg-gradient-to-br from-[hsl(var(--info))] to-[hsl(var(--info))]/80 rounded-xl shadow-lg">
->>>>>>> 01c0163b
           <Globe className="h-8 w-8 text-white" />
         </div>
         <div>
