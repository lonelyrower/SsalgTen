--- conflicted
+++ resolved
@@ -27,13 +27,8 @@
 }> = ({ children, componentName }) => (
   <ErrorBoundary
     fallback={
-<<<<<<< HEAD
-      <div className="p-4 bg-red-50 dark:bg-red-900/20  border border-red-200 dark:border-red-800">
-        <div className="flex items-center space-x-2 text-red-700 dark:text-red-400">
-=======
       <div className="p-4 bg-[hsl(var(--error))]/10 rounded-lg border border-[hsl(var(--error))]/20">
         <div className="flex items-center space-x-2 text-[hsl(var(--error))]">
->>>>>>> 01c0163b
           <AlertCircle className="h-5 w-5" />
           <span className="text-sm font-medium">
             {componentName ? `${componentName} 组件` : "组件"}加载失败
