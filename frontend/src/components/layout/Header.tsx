import {
  Network,
  Activity,
  LogOut,
  LayoutDashboard,
  Server,
  Settings,
  Film,
  Layers,
} from "lucide-react";
import { Button } from "@/components/ui/button";
import { ThemeToggle } from "@/components/ui/ThemeToggle";
import { MobileNav } from "@/components/layout/MobileNav";
import { useAuth } from "@/hooks/useAuth";
import { useRealTime } from "@/hooks/useRealTime";
import { Link, useNavigate, useLocation } from "react-router-dom";

export const Header = () => {
  const { user, isAuthenticated, logout } = useAuth();
  const { connected } = useRealTime();
  const navigate = useNavigate();
  const location = useLocation();

  const handleLogout = async () => {
    await logout();
    navigate("/login");
  };

  const isActive = (path: string) => location.pathname === path;

  return (
    <header className="sticky top-0 z-50 relative bg-brand-gradient">
      {/* 清晰的渐变背景 + 轻微模糊 */}
      <div className="absolute inset-0 bg-[hsl(var(--brand-dark))]/90 backdrop-blur-sm">
        {/* 扫描线动画 - 进一步减弱 */}
        <div
          className="absolute inset-0 opacity-5"
          style={{
            backgroundImage:
              "repeating-linear-gradient(0deg, transparent, transparent 2px, hsl(var(--brand-cyan) / 0.03) 2px, hsl(var(--brand-cyan) / 0.03) 4px)",
          }}
        />
        {/* 底部发光线 */}
        <div className="absolute bottom-0 inset-x-0 h-px bg-gradient-to-r from-transparent via-[hsl(var(--brand-cyan))]/50 to-transparent" />
      </div>

      <div className="relative pointer-events-auto px-0">
        <div className="flex items-center justify-between h-16 px-4 sm:px-6">
          {/* Logo - 科技感设计 */}
          <Link to="/" className="flex items-center space-x-3 group pointer-events-auto">
            {/* Logo 图标 - 六边形边框 */}
            <div className="relative">
              {/* 外层发光 */}
              <div className="absolute inset-0 bg-[hsl(var(--brand-cyan))]/30 blur-md group-hover:bg-[hsl(var(--brand-cyan))]/40 transition-all" />
              {/* 六边形背景 */}
<<<<<<< HEAD
              <div className="relative p-2.5 bg-gradient-to-br from-cyan-500/20 to-blue-600/20  border border-cyan-500/30 group-hover:border-cyan-400/50 backdrop-blur-sm transition-all">
=======
              <div className="relative p-2.5 bg-gradient-to-br from-[hsl(var(--brand-cyan))]/20 to-[hsl(var(--brand-blue))]/20 rounded-lg border border-[hsl(var(--brand-cyan))]/30 group-hover:border-[hsl(var(--brand-cyan))]/50 backdrop-blur-sm transition-all">
>>>>>>> 01c0163b
                <Network
                  className="h-6 w-6 text-[hsl(var(--brand-cyan))] group-hover:text-[hsl(var(--brand-cyan))]/80 transition-colors"
                  strokeWidth={2.5}
                />
                {/* 内部闪光点 */}
                <div className="absolute top-1 right-1 w-1.5 h-1.5 bg-[hsl(var(--brand-cyan))] rounded-full animate-pulse" />
              </div>
            </div>

            {/* Logo 文字 */}
            <div className="flex flex-col">
              <h1 className="text-lg font-bold text-brand-gradient">
                SsalgTen
              </h1>
              <p className="text-[10px] text-[hsl(var(--brand-cyan))]/80 font-medium tracking-[0.2em] uppercase hidden sm:block">
                Network Monitor
              </p>
            </div>
          </Link>

          {/* Navigation - 带图标的现代导航 */}
          <nav className="hidden md:flex items-center space-x-1">
            {isAuthenticated ? (
              <>
                <Link
                  to="/dashboard"
                  className={`relative flex items-center space-x-1.5 px-3 py-2  text-sm font-medium transition-all ${
                    isActive("/dashboard")
                      ? "bg-[hsl(var(--brand-cyan))]/15 text-[hsl(var(--brand-cyan))] border border-[hsl(var(--brand-cyan))]/30"
                      : "text-white/70 hover:text-white hover:bg-white/5 border border-transparent"
                  }`}
                >
                  <LayoutDashboard className="h-4 w-4" />
                  <span>监控中心</span>
                  {isActive("/dashboard") && (
                    <div className="absolute bottom-0 left-0 right-0 h-0.5 bg-[hsl(var(--brand-cyan))]" />
                  )}
                </Link>
                <Link
                  to="/nodes"
                  className={`relative flex items-center space-x-1.5 px-3 py-2  text-sm font-medium transition-all ${
                    isActive("/nodes")
                      ? "bg-[hsl(var(--brand-cyan))]/15 text-[hsl(var(--brand-cyan))] border border-[hsl(var(--brand-cyan))]/30"
                      : "text-white/70 hover:text-white hover:bg-white/5 border border-transparent"
                  }`}
                >
                  <Server className="h-4 w-4" />
                  <span>节点看板</span>
                  {isActive("/nodes") && (
                    <div className="absolute bottom-0 left-0 right-0 h-0.5 bg-[hsl(var(--brand-cyan))]" />
                  )}
                </Link>
                <Link
                  to="/streaming"
                  className={`relative flex items-center space-x-1.5 px-3 py-2  text-sm font-medium transition-all ${
                    isActive("/streaming")
                      ? "bg-[hsl(var(--brand-cyan))]/15 text-[hsl(var(--brand-cyan))] border border-[hsl(var(--brand-cyan))]/30"
                      : "text-white/70 hover:text-white hover:bg-white/5 border border-transparent"
                  }`}
                >
                  <Film className="h-4 w-4" />
                  <span>流媒体</span>
                  {isActive("/streaming") && (
                    <div className="absolute bottom-0 left-0 right-0 h-0.5 bg-[hsl(var(--brand-cyan))]" />
                  )}
                </Link>
                <Link
                  to="/services"
                  className={`relative flex items-center space-x-1.5 px-3 py-2  text-sm font-medium transition-all ${
                    isActive("/services")
                      ? "bg-[hsl(var(--brand-cyan))]/15 text-[hsl(var(--brand-cyan))] border border-[hsl(var(--brand-cyan))]/30"
                      : "text-white/70 hover:text-white hover:bg-white/5 border border-transparent"
                  }`}
                >
                  <Layers className="h-4 w-4" />
                  <span>服务总览</span>
                  {isActive("/services") && (
                    <div className="absolute bottom-0 left-0 right-0 h-0.5 bg-[hsl(var(--brand-cyan))]" />
                  )}
                </Link>
                {isAuthenticated && (
                  <Link
                    to="/admin"
                    className={`relative flex items-center space-x-1.5 px-3 py-2  text-sm font-medium transition-all ${
                      isActive("/admin")
                        ? "bg-[hsl(var(--brand-cyan))]/15 text-[hsl(var(--brand-cyan))] border border-[hsl(var(--brand-cyan))]/30"
                        : "text-white/70 hover:text-white hover:bg-white/5 border border-transparent"
                    }`}
                  >
                    <Settings className="h-4 w-4" />
                    <span>系统管理</span>
                    {isActive("/admin") && (
                      <div className="absolute bottom-0 left-0 right-0 h-0.5 bg-[hsl(var(--brand-cyan))]" />
                    )}
                  </Link>
                )}
              </>
            ) : null}
          </nav>

          {/* Actions - 右侧操作区 */}
          <div className="flex items-center space-x-2">
            {/* 连接状态指示器 - 仅在已认证时显示 */}
            {isAuthenticated && (
              <div
                className={`hidden lg:flex items-center space-x-1.5 px-3 py-2  text-xs font-medium transition-all ${
                  connected
                    ? "bg-[hsl(var(--success))]/15 text-[hsl(var(--success))] border border-[hsl(var(--success))]/30 hover:border-[hsl(var(--success))]/50"
                    : "bg-[hsl(var(--error))]/15 text-[hsl(var(--error))] border border-[hsl(var(--error))]/30 hover:border-[hsl(var(--error))]/50"
                }`}
                title={connected ? "实时连接正常" : "实时连接断开"}
              >
                <div
                  className={`w-1.5 h-1.5 rounded-full ${connected ? "bg-[hsl(var(--success))] animate-pulse" : "bg-[hsl(var(--error))]"}`}
                />
                <span>{connected ? "已连接" : "断开"}</span>
              </div>
            )}

            {/* 主题切换 */}
            <div className="hidden sm:block">
              <ThemeToggle />
            </div>

            {/* 用户操作 */}
            {isAuthenticated && user ? (
              <Button
                variant="ghost"
                size="sm"
                onClick={handleLogout}
                className="flex items-center space-x-1.5 px-3 py-2  text-sm font-medium text-white/70 hover:text-white hover:bg-white/5 transition-all mobile-touch-target"
              >
                <LogOut className="h-4 w-4" />
                <span className="hidden lg:inline">退出</span>
              </Button>
            ) : (
              <Link to="/login">
<<<<<<< HEAD
                <Button className="flex items-center space-x-1.5 px-4 py-2  text-sm font-medium bg-gradient-to-r from-cyan-500 to-blue-600 hover:from-cyan-400 hover:to-blue-500 text-white shadow-[var(--shadow-lg)] shadow-cyan-500/30 hover:shadow-cyan-500/40 transition-all mobile-touch-target">
=======
                <Button className="btn-brand-gradient flex items-center space-x-1.5 px-4 py-2 text-sm font-medium mobile-touch-target">
>>>>>>> 01c0163b
                  <Activity className="h-4 w-4" />
                  <span className="hidden sm:inline">登录</span>
                </Button>
              </Link>
            )}

            {/* 移动端菜单 */}
            <div className="md:hidden">
              <MobileNav />
            </div>
          </div>
        </div>
      </div>
    </header>
  );
};<|MERGE_RESOLUTION|>--- conflicted
+++ resolved
@@ -53,11 +53,7 @@
               {/* 外层发光 */}
               <div className="absolute inset-0 bg-[hsl(var(--brand-cyan))]/30 blur-md group-hover:bg-[hsl(var(--brand-cyan))]/40 transition-all" />
               {/* 六边形背景 */}
-<<<<<<< HEAD
-              <div className="relative p-2.5 bg-gradient-to-br from-cyan-500/20 to-blue-600/20  border border-cyan-500/30 group-hover:border-cyan-400/50 backdrop-blur-sm transition-all">
-=======
               <div className="relative p-2.5 bg-gradient-to-br from-[hsl(var(--brand-cyan))]/20 to-[hsl(var(--brand-blue))]/20 rounded-lg border border-[hsl(var(--brand-cyan))]/30 group-hover:border-[hsl(var(--brand-cyan))]/50 backdrop-blur-sm transition-all">
->>>>>>> 01c0163b
                 <Network
                   className="h-6 w-6 text-[hsl(var(--brand-cyan))] group-hover:text-[hsl(var(--brand-cyan))]/80 transition-colors"
                   strokeWidth={2.5}
@@ -195,11 +191,7 @@
               </Button>
             ) : (
               <Link to="/login">
-<<<<<<< HEAD
-                <Button className="flex items-center space-x-1.5 px-4 py-2  text-sm font-medium bg-gradient-to-r from-cyan-500 to-blue-600 hover:from-cyan-400 hover:to-blue-500 text-white shadow-[var(--shadow-lg)] shadow-cyan-500/30 hover:shadow-cyan-500/40 transition-all mobile-touch-target">
-=======
                 <Button className="btn-brand-gradient flex items-center space-x-1.5 px-4 py-2 text-sm font-medium mobile-touch-target">
->>>>>>> 01c0163b
                   <Activity className="h-4 w-4" />
                   <span className="hidden sm:inline">登录</span>
                 </Button>
