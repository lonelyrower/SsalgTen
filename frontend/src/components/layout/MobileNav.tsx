import React, { useState } from "react";
import { createPortal } from "react-dom";
import { Link, useLocation } from "react-router-dom";
import { useAuth } from "@/hooks/useAuth";
import { Button } from "@/components/ui/button";
import {
  Menu,
  X,
  Activity,
  Users,
  Settings,
  LogOut,
  Server,
  Film,
  Layers,
} from "lucide-react";

export const MobileNav: React.FC = () => {
  const [isOpen, setIsOpen] = useState(false);
  const { user, isAuthenticated, logout } = useAuth();
  const location = useLocation();

  // 小屏菜单打开时锁定页面滚动，避免背景滚动穿透
  React.useEffect(() => {
    const originalOverflow = document.body.style.overflow;
    if (isOpen) {
      document.body.style.overflow = "hidden";
    } else {
      document.body.style.overflow = originalOverflow || "";
    }
    return () => {
      document.body.style.overflow = originalOverflow || "";
    };
  }, [isOpen]);

  const handleLogout = async () => {
    await logout();
    setIsOpen(false);
  };

  const navItems = isAuthenticated
    ? [
        { path: "/dashboard", label: "监控中心", icon: Activity, show: true },
        { path: "/nodes", label: "节点看板", icon: Server, show: true },
        { path: "/streaming", label: "流媒体", icon: Film, show: true },
        { path: "/services", label: "服务总览", icon: Layers, show: true },
        { path: "/admin", label: "系统管理", icon: Settings, show: true },
      ]
    : [{ path: "/", label: "首页", icon: Activity, show: true }];

  const getRoleIcon = (role: string) => {
    switch (role) {
      case "ADMIN":
        return <Settings className="h-4 w-4 text-[hsl(var(--error))]" />;
      case "OPERATOR":
        return <Settings className="h-4 w-4 text-primary" />;
      case "VIEWER":
        return <Users className="h-4 w-4 text-[hsl(var(--success))]" />;
      default:
        return <Users className="h-4 w-4 text-muted-foreground" />;
    }
  };

  const getRoleText = (role: string) => {
    switch (role) {
      case "ADMIN":
        return "管理员";
      case "OPERATOR":
        return "操作员";
      case "VIEWER":
        return "查看者";
      default:
        return "未知";
    }
  };

  return (
    <div className="md:hidden">
      {/* 菜单按钮 */}
      <Button
        variant="ghost"
        size="sm"
        onClick={() => setIsOpen(!isOpen)}
        className="p-2 text-white hover:text-cyan-300 hover:bg-white/10 transition-colors mobile-touch-target"
        aria-label={isOpen ? "关闭菜单" : "打开菜单"}
      >
        {isOpen ? <X className="h-5 w-5" /> : <Menu className="h-5 w-5" />}
      </Button>

      {/* 移动端菜单覆盖层（使用 Portal，确保覆盖在所有元素之上） */}
      {isOpen &&
        createPortal(
          <>
            {/* 背景遮罩 */}
            <div
              className="fixed inset-0 bg-black bg-opacity-50 z-[9998]"
              onClick={() => setIsOpen(false)}
            />

            {/* 侧边菜单 */}
<<<<<<< HEAD
            <div className="fixed top-0 left-0 w-80 max-w-[80vw] h-full bg-white dark:bg-gray-800 z-[9999] shadow-[var(--shadow-xl)] transform transition-transform duration-300">
=======
            <div className="fixed top-0 left-0 w-80 max-w-[80vw] h-full surface-base z-[9999] shadow-xl transform transition-transform duration-300">
>>>>>>> 01c0163b
              <div className="flex flex-col h-full">
                {/* 用户信息区域 */}
                <div className="p-6 border-b border-border">
                  {isAuthenticated ? (
                    <div className="flex items-center space-x-3">
                      <div className="flex-shrink-0 h-12 w-12">
                        <div className="h-12 w-12 rounded-full bg-primary/80 flex items-center justify-center text-white font-semibold text-lg">
                          {user?.name
                            ? user.name.charAt(0).toUpperCase()
                            : user?.username.charAt(0).toUpperCase()}
                        </div>
                      </div>
                      <div className="flex-1 min-w-0">
                        <p className="text-sm font-medium text-foreground truncate">
                          {user?.name || user?.username}
                        </p>
                        <div className="flex items-center space-x-1 mt-1">
                          {getRoleIcon(user?.role || "")}
                          <p className="text-xs text-muted-foreground">
                            {getRoleText(user?.role || "")}
                          </p>
                        </div>
                      </div>
                    </div>
                  ) : (
                    <div className="text-center">
                      <h3 className="text-lg font-semibold text-foreground">
                        欢迎使用 SsalgTen
                      </h3>
                      <p className="text-sm text-muted-foreground">
                        网络监控管理系统
                      </p>
                    </div>
                  )}
                </div>

                {/* 导航菜单 */}
                <nav className="flex-1 px-4 py-6 space-y-2 overflow-y-auto">
                  {navItems
                    .filter((item) => item.show)
                    .map((item) => {
                      const Icon = item.icon;
                      const isActive = location.pathname === item.path;

                      return (
                        <Link
                          key={item.path}
                          to={item.path}
                          onClick={() => setIsOpen(false)}
                          className={`flex items-center space-x-3 px-3 py-3  text-sm font-medium transition-colors ${
                            isActive
                              ? "bg-primary/10 text-primary"
                              : "text-muted-foreground hover:bg-muted"
                          }`}
                        >
                          <Icon
                            className={`h-5 w-5 ${
                              isActive ? "text-primary" : "text-muted-foreground"
                            }`}
                          />
                          <span>{item.label}</span>
                        </Link>
                      );
                    })}
                </nav>

                {/* 底部操作区域 */}
                <div className="p-4 border-t border-border">
                  {isAuthenticated ? (
                    <Button
                      onClick={handleLogout}
                      variant="ghost"
                      className="w-full justify-start text-[hsl(var(--error))] hover:text-[hsl(var(--error))] hover:bg-[hsl(var(--error))]/10"
                    >
                      <LogOut className="h-4 w-4 mr-3" />
                      退出登录
                    </Button>
                  ) : (
                    <Link to="/login" onClick={() => setIsOpen(false)}>
                      <Button className="w-full">登录</Button>
                    </Link>
                  )}
                </div>
              </div>
            </div>
          </>,
          document.body,
        )}
    </div>
  );
};<|MERGE_RESOLUTION|>--- conflicted
+++ resolved
@@ -98,11 +98,7 @@
             />
 
             {/* 侧边菜单 */}
-<<<<<<< HEAD
-            <div className="fixed top-0 left-0 w-80 max-w-[80vw] h-full bg-white dark:bg-gray-800 z-[9999] shadow-[var(--shadow-xl)] transform transition-transform duration-300">
-=======
             <div className="fixed top-0 left-0 w-80 max-w-[80vw] h-full surface-base z-[9999] shadow-xl transform transition-transform duration-300">
->>>>>>> 01c0163b
               <div className="flex flex-col h-full">
                 {/* 用户信息区域 */}
                 <div className="p-6 border-b border-border">
