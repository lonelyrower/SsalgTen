import { memo } from "react";
import { Globe, Server, Building, HardDrive } from "lucide-react";

interface StatsCardsProps {
  totalNodes?: number;
  onlineNodes?: number;
  totalCountries?: number;
  totalProviders?: number;
  totalTraffic?: {
    upload: number;
    download: number;
    total: number;
  };
}

// 格式化字节数为可读的单位
const formatBytes = (bytes: number): string => {
  if (bytes === 0) return "0 B";

  const k = 1024;
  const sizes = ["B", "KB", "MB", "GB", "TB", "PB"];
  const i = Math.floor(Math.log(bytes) / Math.log(k));

  return `${(bytes / Math.pow(k, i)).toFixed(2)} ${sizes[i]}`;
};

const StatsCardsComponent = ({
  totalNodes = 0,
  onlineNodes = 0,
  totalCountries = 0,
  totalProviders = 0,
  totalTraffic,
}: StatsCardsProps) => {
  const offlineNodes = totalNodes - onlineNodes;

  // 计算流量数据
  const trafficTotal = totalTraffic?.total || 0;
  const trafficUpload = totalTraffic?.upload || 0;
  const trafficDownload = totalTraffic?.download || 0;

  const stats = [
    {
      title: "网络节点",
      value: totalNodes.toString(),
      subtitle: `${onlineNodes} 在线 · ${offlineNodes} 离线`,
      Icon: Server,
      badge: "实时监控",
      accent: {
<<<<<<< HEAD
        bg: "from-sky-50 via-white to-cyan-50 dark:from-slate-900 dark:via-cyan-950/80 dark:to-blue-950/80",
        border: "border-sky-200/70 dark:border-cyan-600/50",
        iconWrapper:
          "bg-cyan-500/12 text-cyan-600 dark:bg-cyan-500/25 dark:text-cyan-300 border border-white/60 dark:border-cyan-500/30",
        badge:
          "bg-white/80 text-cyan-700 border border-sky-200/60 dark:bg-cyan-500/20 dark:text-cyan-200 dark:border-cyan-600/50",
        glow: "from-cyan-400/25 via-transparent to-blue-500/20",
=======
        bg: "surface-base",
        border: "border-border",
        iconWrapper:
          "bg-[hsl(var(--info))]/15 text-[hsl(var(--info))] border border-border",
        badge:
          "surface-base text-[hsl(var(--info))] border border-border",
        glow: "from-[hsl(var(--info))]/25 via-transparent to-[hsl(var(--info))]/20",
>>>>>>> 01c0163b
      },
    },
    {
      title: "全球覆盖",
      value: totalCountries.toString(),
      subtitle: "全球节点分布",
      Icon: Globe,
      badge: "国际化",
      accent: {
<<<<<<< HEAD
        bg: "from-emerald-50 via-white to-teal-50 dark:from-slate-900 dark:via-emerald-950/80 dark:to-teal-950/80",
        border: "border-emerald-200/70 dark:border-emerald-600/50",
        iconWrapper:
          "bg-emerald-500/12 text-emerald-600 dark:bg-emerald-500/25 dark:text-emerald-300 border border-white/60 dark:border-emerald-500/30",
        badge:
          "bg-white/80 text-emerald-700 border border-emerald-200/60 dark:bg-emerald-500/20 dark:text-emerald-200 dark:border-emerald-600/50",
        glow: "from-emerald-400/25 via-transparent to-teal-500/20",
=======
        bg: "surface-base",
        border: "border-border",
        iconWrapper:
          "bg-[hsl(var(--success))]/15 text-[hsl(var(--success))] border border-border",
        badge:
          "surface-base text-[hsl(var(--success))] border border-border",
        glow: "from-[hsl(var(--success))]/25 via-transparent to-[hsl(var(--success))]/20",
>>>>>>> 01c0163b
      },
    },
    {
      title: "服务提供商",
      value: totalProviders.toString(),
      subtitle: "多样化基础设施",
      Icon: Building,
      badge: "多元化",
      accent: {
<<<<<<< HEAD
        bg: "from-fuchsia-50 via-white to-purple-50 dark:from-slate-900 dark:via-fuchsia-950/80 dark:to-purple-950/80",
        border: "border-fuchsia-200/70 dark:border-fuchsia-600/50",
        iconWrapper:
          "bg-fuchsia-500/12 text-fuchsia-600 dark:bg-fuchsia-500/25 dark:text-fuchsia-300 border border-white/60 dark:border-fuchsia-500/30",
        badge:
          "bg-white/80 text-fuchsia-700 border border-fuchsia-200/60 dark:bg-fuchsia-500/20 dark:text-fuchsia-200 dark:border-fuchsia-600/50",
        glow: "from-fuchsia-400/25 via-transparent to-purple-500/20",
=======
        bg: "surface-base",
        border: "border-border",
        iconWrapper:
          "bg-primary/15 text-primary border border-border",
        badge:
          "surface-base text-primary border border-border",
        glow: "from-primary/25 via-transparent to-primary/20",
>>>>>>> 01c0163b
      },
    },
    {
      title: "总流量",
      value: formatBytes(trafficTotal),
      subtitle: `↑ ${formatBytes(trafficUpload)} · ↓ ${formatBytes(trafficDownload)}`,
      Icon: HardDrive,
      badge: "累计",
      accent: {
<<<<<<< HEAD
        bg: "from-amber-50 via-white to-orange-50 dark:from-slate-900 dark:via-amber-950/80 dark:to-orange-950/80",
        border: "border-amber-200/70 dark:border-amber-600/50",
        iconWrapper:
          "bg-amber-500/12 text-amber-600 dark:bg-amber-500/25 dark:text-amber-300 border border-white/60 dark:border-amber-500/30",
        badge:
          "bg-white/80 text-amber-700 border border-amber-200/60 dark:bg-amber-500/20 dark:text-amber-200 dark:border-amber-600/50",
        glow: "from-amber-400/25 via-transparent to-orange-500/20",
=======
        bg: "surface-base",
        border: "border-border",
        iconWrapper:
          "bg-[hsl(var(--warning))]/15 text-[hsl(var(--warning))] border border-border",
        badge:
          "surface-base text-[hsl(var(--warning))] border border-border",
        glow: "from-[hsl(var(--warning))]/25 via-transparent to-[hsl(var(--warning))]/20",
>>>>>>> 01c0163b
      },
    },
  ];

  return (
    <div className="grid grid-cols-1 sm:grid-cols-2 lg:grid-cols-4 gap-6 mb-8">
      {stats.map((stat, index) => (
        <div
          key={index}
          className={`group relative overflow-hidden border bg-gradient-to-br shadow-[var(--shadow-md)] transition-all duration-300 hover:-translate-y-1 hover:shadow-[var(--shadow-xl)] active:scale-[0.98] cursor-pointer ${stat.accent.border} ${stat.accent.bg}`}
          style={{
            borderRadius: 'var(--radius-lg)',
            borderWidth: 'var(--border-width-thin)',
          }}
        >
          {/* 悬停光晕效果 */}
          <div
            className={`pointer-events-none absolute inset-0 opacity-0 transition-opacity duration-300 group-hover:opacity-100 bg-gradient-to-br ${stat.accent.glow}`}
            style={{ borderRadius: 'var(--radius-lg)' }}
          />

          {/* 装饰性光点 */}
          <div
            className={`absolute -top-10 -right-10 w-24 h-24 rounded-full blur-2xl opacity-20 group-hover:opacity-30 transition-opacity duration-300 ${stat.accent.iconWrapper}`}
          />

          <div className="relative flex flex-col gap-4" style={{ padding: 'var(--card-padding-lg)' }}>
            {/* 头部区域 */}
            <div className="flex items-start justify-between">
              <div className="flex items-center gap-3">
                {/* 图标容器 - 添加悬停缩放效果 */}
                <div
                  className={`p-3 shadow-sm transition-transform duration-300 group-hover:scale-110 ${stat.accent.iconWrapper}`}
                  style={{ borderRadius: 'var(--radius-md)' }}
                >
                  <stat.Icon className="h-6 w-6" />
                </div>
<<<<<<< HEAD
                <p className="text-base font-semibold text-slate-700 dark:text-slate-100">
=======
                <p className="text-base font-semibold text-foreground">
>>>>>>> 01c0163b
                  {stat.title}
                </p>
              </div>
              {/* 徽章 */}
              <span
                className={`inline-flex items-center px-2.5 py-1 text-xs font-semibold tracking-wide transition-transform duration-300 group-hover:scale-105 ${stat.accent.badge}`}
                style={{ borderRadius: 'var(--radius-sm)' }}
              >
                {stat.badge}
              </span>
            </div>
<<<<<<< HEAD

            {/* 数据区域 - 增加间距 */}
            <div className="space-y-2.5 mt-1">
              <div className="text-3xl font-bold text-slate-900 dark:text-white transition-all duration-300 group-hover:scale-105">
                {stat.value}
              </div>
              <div className="text-sm font-medium text-slate-600 dark:text-slate-300 leading-relaxed">
=======
            <div className="space-y-2">
              <div className="text-3xl font-bold text-foreground">
                {stat.value}
              </div>
              <div className="text-sm text-muted-foreground">
>>>>>>> 01c0163b
                {stat.subtitle}
              </div>
            </div>
          </div>

          {/* 底部装饰线 */}
          <div className="absolute bottom-0 left-0 right-0 h-0.5 bg-gradient-to-r from-transparent via-current to-transparent opacity-0 group-hover:opacity-20 transition-opacity duration-300" />
        </div>
      ))}
    </div>
  );
};

export const StatsCards = memo(StatsCardsComponent);<|MERGE_RESOLUTION|>--- conflicted
+++ resolved
@@ -46,15 +46,6 @@
       Icon: Server,
       badge: "实时监控",
       accent: {
-<<<<<<< HEAD
-        bg: "from-sky-50 via-white to-cyan-50 dark:from-slate-900 dark:via-cyan-950/80 dark:to-blue-950/80",
-        border: "border-sky-200/70 dark:border-cyan-600/50",
-        iconWrapper:
-          "bg-cyan-500/12 text-cyan-600 dark:bg-cyan-500/25 dark:text-cyan-300 border border-white/60 dark:border-cyan-500/30",
-        badge:
-          "bg-white/80 text-cyan-700 border border-sky-200/60 dark:bg-cyan-500/20 dark:text-cyan-200 dark:border-cyan-600/50",
-        glow: "from-cyan-400/25 via-transparent to-blue-500/20",
-=======
         bg: "surface-base",
         border: "border-border",
         iconWrapper:
@@ -62,7 +53,6 @@
         badge:
           "surface-base text-[hsl(var(--info))] border border-border",
         glow: "from-[hsl(var(--info))]/25 via-transparent to-[hsl(var(--info))]/20",
->>>>>>> 01c0163b
       },
     },
     {
@@ -72,15 +62,6 @@
       Icon: Globe,
       badge: "国际化",
       accent: {
-<<<<<<< HEAD
-        bg: "from-emerald-50 via-white to-teal-50 dark:from-slate-900 dark:via-emerald-950/80 dark:to-teal-950/80",
-        border: "border-emerald-200/70 dark:border-emerald-600/50",
-        iconWrapper:
-          "bg-emerald-500/12 text-emerald-600 dark:bg-emerald-500/25 dark:text-emerald-300 border border-white/60 dark:border-emerald-500/30",
-        badge:
-          "bg-white/80 text-emerald-700 border border-emerald-200/60 dark:bg-emerald-500/20 dark:text-emerald-200 dark:border-emerald-600/50",
-        glow: "from-emerald-400/25 via-transparent to-teal-500/20",
-=======
         bg: "surface-base",
         border: "border-border",
         iconWrapper:
@@ -88,7 +69,6 @@
         badge:
           "surface-base text-[hsl(var(--success))] border border-border",
         glow: "from-[hsl(var(--success))]/25 via-transparent to-[hsl(var(--success))]/20",
->>>>>>> 01c0163b
       },
     },
     {
@@ -98,15 +78,6 @@
       Icon: Building,
       badge: "多元化",
       accent: {
-<<<<<<< HEAD
-        bg: "from-fuchsia-50 via-white to-purple-50 dark:from-slate-900 dark:via-fuchsia-950/80 dark:to-purple-950/80",
-        border: "border-fuchsia-200/70 dark:border-fuchsia-600/50",
-        iconWrapper:
-          "bg-fuchsia-500/12 text-fuchsia-600 dark:bg-fuchsia-500/25 dark:text-fuchsia-300 border border-white/60 dark:border-fuchsia-500/30",
-        badge:
-          "bg-white/80 text-fuchsia-700 border border-fuchsia-200/60 dark:bg-fuchsia-500/20 dark:text-fuchsia-200 dark:border-fuchsia-600/50",
-        glow: "from-fuchsia-400/25 via-transparent to-purple-500/20",
-=======
         bg: "surface-base",
         border: "border-border",
         iconWrapper:
@@ -114,7 +85,6 @@
         badge:
           "surface-base text-primary border border-border",
         glow: "from-primary/25 via-transparent to-primary/20",
->>>>>>> 01c0163b
       },
     },
     {
@@ -124,15 +94,6 @@
       Icon: HardDrive,
       badge: "累计",
       accent: {
-<<<<<<< HEAD
-        bg: "from-amber-50 via-white to-orange-50 dark:from-slate-900 dark:via-amber-950/80 dark:to-orange-950/80",
-        border: "border-amber-200/70 dark:border-amber-600/50",
-        iconWrapper:
-          "bg-amber-500/12 text-amber-600 dark:bg-amber-500/25 dark:text-amber-300 border border-white/60 dark:border-amber-500/30",
-        badge:
-          "bg-white/80 text-amber-700 border border-amber-200/60 dark:bg-amber-500/20 dark:text-amber-200 dark:border-amber-600/50",
-        glow: "from-amber-400/25 via-transparent to-orange-500/20",
-=======
         bg: "surface-base",
         border: "border-border",
         iconWrapper:
@@ -140,7 +101,6 @@
         badge:
           "surface-base text-[hsl(var(--warning))] border border-border",
         glow: "from-[hsl(var(--warning))]/25 via-transparent to-[hsl(var(--warning))]/20",
->>>>>>> 01c0163b
       },
     },
   ];
@@ -178,11 +138,7 @@
                 >
                   <stat.Icon className="h-6 w-6" />
                 </div>
-<<<<<<< HEAD
-                <p className="text-base font-semibold text-slate-700 dark:text-slate-100">
-=======
                 <p className="text-base font-semibold text-foreground">
->>>>>>> 01c0163b
                   {stat.title}
                 </p>
               </div>
@@ -194,21 +150,11 @@
                 {stat.badge}
               </span>
             </div>
-<<<<<<< HEAD
-
-            {/* 数据区域 - 增加间距 */}
-            <div className="space-y-2.5 mt-1">
-              <div className="text-3xl font-bold text-slate-900 dark:text-white transition-all duration-300 group-hover:scale-105">
-                {stat.value}
-              </div>
-              <div className="text-sm font-medium text-slate-600 dark:text-slate-300 leading-relaxed">
-=======
             <div className="space-y-2">
               <div className="text-3xl font-bold text-foreground">
                 {stat.value}
               </div>
               <div className="text-sm text-muted-foreground">
->>>>>>> 01c0163b
                 {stat.subtitle}
               </div>
             </div>
