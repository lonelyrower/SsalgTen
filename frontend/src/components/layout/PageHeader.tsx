import type { FC, ReactNode } from "react";
import type { LucideIcon } from "lucide-react";
import { GlassCard } from "@/components/ui/GlassCard";

export interface PageHeaderProps {
  /** Main page title */
  title: string;
  /** Optional subtitle under the title */
  description?: string;
  /** Optional leading icon */
  icon?: LucideIcon;
  /** Optional action area rendered on the right */
  actions?: ReactNode;
  /** Additional class names applied to the outer card */
  className?: string;
  /** Optional extended content rendered below title row */
  children?: ReactNode;
}

export const PageHeader: FC<PageHeaderProps> = ({
  title,
  description,
  icon: Icon,
  actions,
  className = "",
  children,
}) => {
  return (
    <GlassCard
      variant="tech"
      className={`mb-6 ${className}`}
      glow={false}
      animated={false}
    >
      <div className="p-4 sm:p-6">
        <div className="flex flex-col sm:flex-row sm:items-center sm:justify-between gap-4">
          <div className="flex items-center space-x-3">
            {Icon && (
<<<<<<< HEAD
              <div className="p-2.5  bg-gradient-to-br from-cyan-500/20 to-blue-600/20 border border-cyan-500/30">
                <Icon className="h-6 w-6 text-cyan-400" strokeWidth={2.5} />
=======
              <div className="p-2.5 rounded-lg bg-[hsl(var(--info))]/15 border border-border">
                <Icon className="h-6 w-6 text-[hsl(var(--info))]" strokeWidth={2.5} />
>>>>>>> 01c0163b
              </div>
            )}
            <div>
              <h1 className="text-xl sm:text-2xl font-bold text-foreground">
                {title}
              </h1>
              {description && (
                <p className="text-sm text-muted-foreground mt-1">
                  {description}
                </p>
              )}
            </div>
          </div>

          {actions && (
            <div className="flex items-center gap-2 flex-wrap">{actions}</div>
          )}
        </div>

        {children && <div className="mt-4">{children}</div>}
      </div>
    </GlassCard>
  );
};<|MERGE_RESOLUTION|>--- conflicted
+++ resolved
@@ -36,13 +36,8 @@
         <div className="flex flex-col sm:flex-row sm:items-center sm:justify-between gap-4">
           <div className="flex items-center space-x-3">
             {Icon && (
-<<<<<<< HEAD
-              <div className="p-2.5  bg-gradient-to-br from-cyan-500/20 to-blue-600/20 border border-cyan-500/30">
-                <Icon className="h-6 w-6 text-cyan-400" strokeWidth={2.5} />
-=======
               <div className="p-2.5 rounded-lg bg-[hsl(var(--info))]/15 border border-border">
                 <Icon className="h-6 w-6 text-[hsl(var(--info))]" strokeWidth={2.5} />
->>>>>>> 01c0163b
               </div>
             )}
             <div>
