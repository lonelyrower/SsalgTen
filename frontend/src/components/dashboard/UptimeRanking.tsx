import React, { useMemo } from "react";
import { Clock, Award } from "lucide-react";
import CountryFlagSvg from "@/components/ui/CountryFlagSvg";
import type { NodeData } from "@/services/api";

interface UptimeRankingProps {
  nodes: NodeData[];
}

const formatUptime = (seconds: number): string => {
  if (!seconds) return "N/A";

  const days = Math.floor(seconds / 86400);
  const hours = Math.floor((seconds % 86400) / 3600);

  if (days > 0) {
    return `${days}天${hours}小时`;
  }
  return `${hours}小时`;
};

const calculateUptimePercentage = (
  uptime: number,
  createdAt: string,
): number => {
  if (!uptime || !createdAt) return 0;

  // 计算从创建到现在的总时间
  const now = new Date();
  const createdDate = new Date(createdAt);
  const totalSeconds = (now.getTime() - createdDate.getTime()) / 1000;

  // 如果总时间异常，返回0
  if (totalSeconds <= 0) return 0;

  // 如果uptime大于总时间，可能是时钟问题或数据异常，使用总时间作为上限
  const actualUptime = Math.min(uptime, totalSeconds);

  // 正常运行时间占比
  const percentage = (actualUptime / totalSeconds) * 100;
  return Math.max(0, Math.min(percentage, 100));
};

export const UptimeRanking: React.FC<UptimeRankingProps> = ({ nodes }) => {
  const topNodes = useMemo(() => {
    return nodes
      .filter((n) => n.status === "online" && n.uptime && n.uptime > 0)
      .map((node) => ({
        ...node,
        uptimePercent: calculateUptimePercentage(
          node.uptime || 0,
          node.createdAt || new Date().toISOString(),
        ),
      }))
      .sort((a, b) => (b.uptime || 0) - (a.uptime || 0))
      .slice(0, 8);
  }, [nodes]);

  return (
<<<<<<< HEAD
    <div className="group relative h-full overflow-hidden border-2 border-emerald-200/60 dark:border-emerald-700/60 bg-gradient-to-br from-emerald-50 via-white to-teal-50 dark:from-slate-800 dark:via-emerald-950/60 dark:to-teal-950/60 shadow-lg transition-all duration-300 hover:-translate-y-0.5 hover:shadow-xl p-6 flex flex-col">
      <div className="pointer-events-none absolute inset-0 opacity-0 transition-opacity duration-300 group-hover:opacity-100 bg-gradient-to-br from-emerald-400/15 via-transparent to-teal-500/15" />
      <div className="absolute -top-12 -right-14 h-28 w-28 rounded-full bg-emerald-300/20 blur-3xl" />
=======
    <div className="group relative h-full overflow-hidden rounded-2xl border-2 border-[hsl(var(--success))]/30 surface-elevated shadow-lg transition-all duration-300 hover:-translate-y-0.5 hover:shadow-xl p-6 flex flex-col">
      <div className="pointer-events-none absolute inset-0 opacity-0 transition-opacity duration-300 group-hover:opacity-100 bg-gradient-to-br from-[hsl(var(--success))]/10 via-transparent to-[hsl(var(--success))]/5" />
      <div className="absolute -top-12 -right-14 h-28 w-28 rounded-full bg-[hsl(var(--success))]/20 blur-3xl" />
>>>>>>> 01c0163b
      <div className="relative mb-4 flex-shrink-0">
        <div className="flex items-center justify-between mb-2">
          <h3 className="text-lg font-semibold text-foreground flex items-center gap-2">
            <span className="inline-flex h-10 w-10 items-center justify-center rounded-full bg-[hsl(var(--success))]/15 text-[hsl(var(--success))]">
              <Clock className="h-5 w-5" />
            </span>
            正常运行时间排行
          </h3>
          <div className="text-sm text-muted-foreground">
            Top {topNodes.length}
          </div>
        </div>
      </div>

      <div className="relative flex-1 flex flex-col">
        <div className="space-y-3 flex-1 overflow-y-auto pr-1">
          {topNodes.length > 0 ? (
            topNodes.map((node, index) => (
              <div
                key={node.id}
<<<<<<< HEAD
                className="flex items-center justify-between border border-emerald-100/70 dark:border-emerald-900/40 bg-white/80 dark:bg-white/10 px-3.5 py-3 backdrop-blur-sm transition-all hover:border-emerald-200 dark:hover:border-emerald-400/40"
=======
                className="flex items-center justify-between rounded-xl border border-[hsl(var(--success))]/20 bg-[hsl(var(--surface-elevated))]/80 px-3.5 py-3 backdrop-blur-sm transition-all hover:border-[hsl(var(--success))]/40"
>>>>>>> 01c0163b
              >
                <div className="flex items-center space-x-3 flex-1 min-w-0">
                  <div className="flex items-center space-x-2">
                    {index < 3 ? (
                      <Award
                        className={`h-5 w-5 ${
                          index === 0
                            ? "text-[hsl(var(--warning))]"
                            : index === 1
                              ? "text-muted-foreground"
                              : "text-[hsl(var(--info))]"
                        }`}
                      />
                    ) : (
                      <span className="text-sm font-medium text-muted-foreground w-5">
                        #{index + 1}
                      </span>
                    )}
                  </div>
                  <CountryFlagSvg country={node.country} className="w-6 h-6" />
                  <div className="flex-1 min-w-0">
                    <p className="text-sm font-medium text-foreground truncate">
                      {node.name}
                    </p>
                    <div className="flex items-center space-x-2 mt-1">
                      <div className="flex-1 h-2 bg-[hsl(var(--success))]/20 rounded-full overflow-hidden">
                        <div
                          className="h-full bg-[hsl(var(--success))]"
                          style={{
                            width: `${node.uptimePercent}%`,
                          }}
                        />
                      </div>
                      <span className="text-xs text-muted-foreground w-12 text-right">
                        {node.uptimePercent.toFixed(1)}%
                      </span>
                    </div>
                  </div>
                </div>
                <div className="ml-3">
                  <p className="text-sm font-bold text-[hsl(var(--success))] text-right">
                    {formatUptime(node.uptime || 0)}
                  </p>
                </div>
              </div>
            ))
          ) : (
            <div className="text-center py-8 text-muted-foreground">
              <Clock className="h-12 w-12 mx-auto mb-2 text-[hsl(var(--success))]/60" />
              <p>暂无正常运行时间数据</p>
            </div>
          )}
        </div>
        <div className="pt-3 border-t border-border">
          <div className="flex items-start gap-2 text-xs text-muted-foreground">
            <span className="text-[hsl(var(--success))]">💡</span>
            <p>显示节点从创建以来的在线时间占比</p>
          </div>
        </div>
      </div>
    </div>
  );
};<|MERGE_RESOLUTION|>--- conflicted
+++ resolved
@@ -57,15 +57,9 @@
   }, [nodes]);
 
   return (
-<<<<<<< HEAD
-    <div className="group relative h-full overflow-hidden border-2 border-emerald-200/60 dark:border-emerald-700/60 bg-gradient-to-br from-emerald-50 via-white to-teal-50 dark:from-slate-800 dark:via-emerald-950/60 dark:to-teal-950/60 shadow-lg transition-all duration-300 hover:-translate-y-0.5 hover:shadow-xl p-6 flex flex-col">
-      <div className="pointer-events-none absolute inset-0 opacity-0 transition-opacity duration-300 group-hover:opacity-100 bg-gradient-to-br from-emerald-400/15 via-transparent to-teal-500/15" />
-      <div className="absolute -top-12 -right-14 h-28 w-28 rounded-full bg-emerald-300/20 blur-3xl" />
-=======
     <div className="group relative h-full overflow-hidden rounded-2xl border-2 border-[hsl(var(--success))]/30 surface-elevated shadow-lg transition-all duration-300 hover:-translate-y-0.5 hover:shadow-xl p-6 flex flex-col">
       <div className="pointer-events-none absolute inset-0 opacity-0 transition-opacity duration-300 group-hover:opacity-100 bg-gradient-to-br from-[hsl(var(--success))]/10 via-transparent to-[hsl(var(--success))]/5" />
       <div className="absolute -top-12 -right-14 h-28 w-28 rounded-full bg-[hsl(var(--success))]/20 blur-3xl" />
->>>>>>> 01c0163b
       <div className="relative mb-4 flex-shrink-0">
         <div className="flex items-center justify-between mb-2">
           <h3 className="text-lg font-semibold text-foreground flex items-center gap-2">
@@ -86,11 +80,7 @@
             topNodes.map((node, index) => (
               <div
                 key={node.id}
-<<<<<<< HEAD
-                className="flex items-center justify-between border border-emerald-100/70 dark:border-emerald-900/40 bg-white/80 dark:bg-white/10 px-3.5 py-3 backdrop-blur-sm transition-all hover:border-emerald-200 dark:hover:border-emerald-400/40"
-=======
                 className="flex items-center justify-between rounded-xl border border-[hsl(var(--success))]/20 bg-[hsl(var(--surface-elevated))]/80 px-3.5 py-3 backdrop-blur-sm transition-all hover:border-[hsl(var(--success))]/40"
->>>>>>> 01c0163b
               >
                 <div className="flex items-center space-x-3 flex-1 min-w-0">
                   <div className="flex items-center space-x-2">
