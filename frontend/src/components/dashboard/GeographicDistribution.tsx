import React, { useMemo, useEffect, useRef } from "react";
import {
  BarChart,
  Bar,
  XAxis,
  YAxis,
  CartesianGrid,
  Tooltip,
  ResponsiveContainer,
} from "recharts";
import { Globe, MapPin, Award } from "lucide-react";
import CountryFlagSvg from "@/components/ui/CountryFlagSvg";
import type { NodeData } from "@/services/api";

interface GeographicDistributionProps {
  nodes: NodeData[];
  className?: string;
  compact?: boolean;
}

const LegendItem: React.FC<{
  color?: string;
  name?: string;
  value?: number;
}> = ({ color, name, value }) => {
  const textRef = useRef<HTMLParagraphElement>(null);

  useEffect(() => {
    if (!textRef.current || !color) return;
    textRef.current.style.color = color;
  }, [color]);

  return (
    <p ref={textRef} className="text-sm">
      {name}: {value}
    </p>
  );
};

// eslint-disable-next-line @typescript-eslint/no-explicit-any
const CustomTooltip = ({ active, payload, label }: any) => {
  if (active && payload && payload.length) {
    return (
<<<<<<< HEAD
      <div className="border border-violet-100/70 dark:border-violet-900/40 bg-white/95 dark:bg-slate-900/95 px-4 py-3 shadow-lg backdrop-blur-sm">
        <p className="font-medium text-slate-900 dark:text-white">{label}</p>
=======
      <div className="rounded-xl border border-violet-100/70 bg-white/95 px-4 py-3 shadow-lg backdrop-blur-sm">
        <p className="font-medium text-foreground">{label}</p>
>>>>>>> 01c0163b
        {/* eslint-disable-next-line @typescript-eslint/no-explicit-any */}
        {payload.map((entry: any, index: number) => (
          <LegendItem
            key={index}
            color={entry.color}
            name={entry.name}
            value={entry.value}
          />
        ))}
      </div>
    );
  }
  return null;
};

export const GeographicDistribution: React.FC<GeographicDistributionProps> = ({
  nodes,
  className = "",
  compact = false,
}) => {
  const CHART_LIMIT = compact ? 8 : 12;
  const LIST_LIMIT = compact ? 8 : 12;

  // 计算国家分布数据
  const { countryStats, totalCountries } = useMemo(() => {
    const countryMap = new Map<
      string,
      { online: number; offline: number; total: number }
    >();

    nodes.forEach((node) => {
      const country = node.country;
      const current = countryMap.get(country) || {
        online: 0,
        offline: 0,
        total: 0,
      };

      if (node.status.toLowerCase() === "online") {
        current.online++;
      } else {
        current.offline++;
      }
      current.total++;

      countryMap.set(country, current);
    });

    const allCountryStats = Array.from(countryMap.entries())
      .map(([country, stats]) => ({
        country,
        online: stats.online,
        offline: stats.offline,
        total: stats.total,
      }))
      .sort((a, b) => b.total - a.total);

    return {
      countryStats: allCountryStats,
      totalCountries: allCountryStats.length, // 实际覆盖的国家总数
    };
  }, [nodes]);

  return (
    <div
<<<<<<< HEAD
      className={`group relative h-full overflow-hidden border-2 border-violet-200/60 dark:border-violet-700/60 bg-gradient-to-br from-violet-50 via-white to-indigo-50 dark:from-slate-800 dark:via-violet-950/60 dark:to-indigo-950/60 shadow-lg transition-all duration-300 hover:-translate-y-0.5 hover:shadow-xl p-6 flex flex-col ${className}`}
=======
      className={`group relative h-full overflow-hidden rounded-2xl border-2 border-violet-200/60 bg-gradient-to-br from-violet-50 via-white to-indigo-50 shadow-lg transition-all duration-300 hover:-translate-y-0.5 hover:shadow-xl p-6 flex flex-col ${className}`}
>>>>>>> 01c0163b
    >
      <div className="pointer-events-none absolute inset-0 opacity-0 transition-opacity duration-300 group-hover:opacity-100 bg-gradient-to-br from-indigo-400/15 via-transparent to-violet-500/15" />
      <div className="absolute -top-12 -right-14 h-28 w-28 rounded-full bg-indigo-400/15 blur-3xl" />
      <div className="relative flex items-center justify-between mb-4 flex-shrink-0">
        <h3 className="text-lg font-semibold text-foreground flex items-center gap-2">
          <span className="inline-flex h-10 w-10 items-center justify-center rounded-full bg-indigo-500/15 text-indigo-600">
            <Globe className="h-5 w-5" />
          </span>
          国家/地区分布
        </h3>
        <div className="text-sm text-muted-foreground">
          覆盖 {totalCountries} 个国家/地区
        </div>
      </div>

      {countryStats.length > 0 ? (
        <>
          {/* 柱状图 */}
          <div className={compact ? "h-48 mb-4 flex-shrink-0" : "h-64 mb-4 flex-shrink-0"}>
            <ResponsiveContainer width="100%" height="100%">
              <BarChart
                data={countryStats.slice(0, CHART_LIMIT)}
                margin={{ top: 20, right: 30, left: 20, bottom: 5 }}
              >
                <CartesianGrid strokeDasharray="3 3" className="opacity-30" />
                <XAxis
                  dataKey="country"
                  fontSize={12}
                  tick={{ fill: "currentColor" }}
                />
                <YAxis fontSize={12} tick={{ fill: "currentColor" }} />
                <Tooltip content={<CustomTooltip />} />
                <Bar dataKey="online" stackId="a" fill="#22c55e" name="在线" />
                <Bar dataKey="offline" stackId="a" fill="#ef4444" name="离线" />
              </BarChart>
            </ResponsiveContainer>
          </div>

          {/* 国家列表 */}
          <div className="grid grid-cols-2 gap-3">
            {countryStats.slice(0, LIST_LIMIT).map((item, index) => (
              <div
                key={item.country}
<<<<<<< HEAD
                className="flex items-center justify-between border border-violet-100/60 dark:border-violet-900/40 bg-white/80 dark:bg-white/10 px-3 py-2.5 backdrop-blur-sm transition-colors hover:border-violet-200 dark:hover:border-violet-400/40"
=======
                className="flex items-center justify-between rounded-xl border border-violet-100/60 bg-white/80 px-3 py-2.5 backdrop-blur-sm transition-colors hover:border-violet-200"
>>>>>>> 01c0163b
              >
                <div className="flex items-center space-x-2">
                  {index < 3 ? (
                    <Award
                      className={`h-4 w-4 ${
                        index === 0
                          ? "text-yellow-500"
                          : index === 1
                            ? "text-gray-400"
                            : "text-orange-600"
                      }`}
                    />
                  ) : (
                    <span className="text-sm font-medium text-muted-foreground w-4">
                      #{index + 1}
                    </span>
                  )}
                  <CountryFlagSvg country={item.country} />
                  <span className="text-sm font-medium text-foreground">
                    {item.country}
                  </span>
                </div>
                <div className="flex items-center space-x-2">
                  <span className="text-xs font-semibold text-green-600">
                    {item.online}
                  </span>
                  <span className="text-xs text-slate-400">/</span>
                  <span className="text-xs font-semibold text-rose-500">
                    {item.offline}
                  </span>
                </div>
              </div>
            ))}
            {totalCountries > LIST_LIMIT && (
              <div className="col-span-2 text-xs text-muted-foreground text-right">
                还有 {totalCountries - LIST_LIMIT} 个国家/地区未显示
              </div>
            )}
          </div>
        </>
      ) : (
        <div className="relative flex items-center justify-center h-32 text-muted-foreground">
          <div className="text-center">
            <MapPin className="h-8 w-8 mx-auto mb-2 text-indigo-400/70" />
            <p className="text-sm">暂无地理分布数据</p>
          </div>
        </div>
      )}
    </div>
  );
};<|MERGE_RESOLUTION|>--- conflicted
+++ resolved
@@ -41,13 +41,8 @@
 const CustomTooltip = ({ active, payload, label }: any) => {
   if (active && payload && payload.length) {
     return (
-<<<<<<< HEAD
-      <div className="border border-violet-100/70 dark:border-violet-900/40 bg-white/95 dark:bg-slate-900/95 px-4 py-3 shadow-lg backdrop-blur-sm">
-        <p className="font-medium text-slate-900 dark:text-white">{label}</p>
-=======
       <div className="rounded-xl border border-violet-100/70 bg-white/95 px-4 py-3 shadow-lg backdrop-blur-sm">
         <p className="font-medium text-foreground">{label}</p>
->>>>>>> 01c0163b
         {/* eslint-disable-next-line @typescript-eslint/no-explicit-any */}
         {payload.map((entry: any, index: number) => (
           <LegendItem
@@ -113,11 +108,7 @@
 
   return (
     <div
-<<<<<<< HEAD
-      className={`group relative h-full overflow-hidden border-2 border-violet-200/60 dark:border-violet-700/60 bg-gradient-to-br from-violet-50 via-white to-indigo-50 dark:from-slate-800 dark:via-violet-950/60 dark:to-indigo-950/60 shadow-lg transition-all duration-300 hover:-translate-y-0.5 hover:shadow-xl p-6 flex flex-col ${className}`}
-=======
       className={`group relative h-full overflow-hidden rounded-2xl border-2 border-violet-200/60 bg-gradient-to-br from-violet-50 via-white to-indigo-50 shadow-lg transition-all duration-300 hover:-translate-y-0.5 hover:shadow-xl p-6 flex flex-col ${className}`}
->>>>>>> 01c0163b
     >
       <div className="pointer-events-none absolute inset-0 opacity-0 transition-opacity duration-300 group-hover:opacity-100 bg-gradient-to-br from-indigo-400/15 via-transparent to-violet-500/15" />
       <div className="absolute -top-12 -right-14 h-28 w-28 rounded-full bg-indigo-400/15 blur-3xl" />
@@ -161,11 +152,7 @@
             {countryStats.slice(0, LIST_LIMIT).map((item, index) => (
               <div
                 key={item.country}
-<<<<<<< HEAD
-                className="flex items-center justify-between border border-violet-100/60 dark:border-violet-900/40 bg-white/80 dark:bg-white/10 px-3 py-2.5 backdrop-blur-sm transition-colors hover:border-violet-200 dark:hover:border-violet-400/40"
-=======
                 className="flex items-center justify-between rounded-xl border border-violet-100/60 bg-white/80 px-3 py-2.5 backdrop-blur-sm transition-colors hover:border-violet-200"
->>>>>>> 01c0163b
               >
                 <div className="flex items-center space-x-2">
                   {index < 3 ? (
