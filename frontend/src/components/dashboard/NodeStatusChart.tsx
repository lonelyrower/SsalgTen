--- conflicted
+++ resolved
@@ -13,15 +13,9 @@
   if (active && payload && payload.length) {
     const data = payload[0];
     return (
-<<<<<<< HEAD
-      <div className="bg-white dark:bg-gray-800 p-3 shadow-lg border border-gray-200 dark:border-gray-600">
-        <p className="font-medium text-gray-900 dark:text-white">{data.name}</p>
-        <p className="text-sm text-gray-600 dark:text-gray-400">
-=======
       <div className="surface-elevated p-3 rounded-lg shadow-lg border border-border">
         <p className="font-medium text-foreground">{data.name}</p>
         <p className="text-sm text-muted-foreground">
->>>>>>> 01c0163b
           数量: {data.value} (
           {total > 0 ? Math.round((data.value / total) * 100) : 0}%)
         </p>
@@ -58,11 +52,7 @@
 
   return (
     <div
-<<<<<<< HEAD
-      className={`bg-white dark:bg-gray-800 shadow-lg p-6 ${className}`}
-=======
       className={`surface-elevated rounded-lg shadow-lg p-6 ${className}`}
->>>>>>> 01c0163b
     >
       <div className="flex items-center justify-between mb-6">
         <h3 className="text-lg font-semibold text-foreground flex items-center">
@@ -101,11 +91,7 @@
           {/* 图例和统计 */}
           <div className="flex-1 space-y-4">
             <div className="grid grid-cols-1 gap-3">
-<<<<<<< HEAD
-              <div className="flex items-center justify-between p-3 bg-green-50 dark:bg-green-900/20" style={{ borderRadius: "var(--radius-md)" }}>
-=======
               <div className="flex items-center justify-between p-3 bg-[hsl(var(--success))]/10 rounded-lg">
->>>>>>> 01c0163b
                 <div className="flex items-center space-x-2">
                   <div className="w-3 h-3 rounded-full bg-[hsl(var(--success))]"></div>
                   <span className="text-sm font-medium text-[hsl(var(--success))]">
@@ -122,11 +108,7 @@
                 </div>
               </div>
 
-<<<<<<< HEAD
-              <div className="flex items-center justify-between p-3 bg-red-50 dark:bg-red-900/20" style={{ borderRadius: "var(--radius-md)" }}>
-=======
               <div className="flex items-center justify-between p-3 bg-[hsl(var(--error))]/10 rounded-lg">
->>>>>>> 01c0163b
                 <div className="flex items-center space-x-2">
                   <div className="w-3 h-3 rounded-full bg-[hsl(var(--error))]"></div>
                   <span className="text-sm font-medium text-[hsl(var(--error))]">
@@ -145,11 +127,7 @@
             </div>
 
             {/* 可用率指示器 */}
-<<<<<<< HEAD
-            <div className="p-3 bg-gray-50 dark:bg-gray-700/50" style={{ borderRadius: "var(--radius-md)" }}>
-=======
             <div className="p-3 bg-muted/50 rounded-lg">
->>>>>>> 01c0163b
               <div className="flex items-center justify-between mb-2">
                 <span className="text-sm font-medium text-foreground">
                   系统可用率
