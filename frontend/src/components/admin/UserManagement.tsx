--- conflicted
+++ resolved
@@ -180,22 +180,14 @@
         </div>
 
         {/* 搜索和过滤器 */}
-<<<<<<< HEAD
-        <Card className="p-4 bg-white dark:bg-gray-800 shadow-[var(--shadow-sm)]">
-=======
         <Card className="p-4 surface-base shadow-sm">
->>>>>>> 01c0163b
           <div className="flex flex-col sm:flex-row gap-4">
             <div className="flex-1 relative">
               <Search className="absolute left-3 top-1/2 transform -translate-y-1/2 h-4 w-4 text-muted-foreground" />
               <input
                 type="text"
                 placeholder="搜索用户名、邮箱或姓名..."
-<<<<<<< HEAD
-                className="w-full pl-10 pr-4 py-2 border border-gray-300 dark:border-gray-600  bg-white dark:bg-gray-700 text-gray-900 dark:text-white focus:ring-2 focus:ring-blue-500 focus:border-blue-500"
-=======
                 className="w-full pl-10 pr-4 py-2 border border-border rounded-lg surface-base text-foreground focus:ring-2 focus:ring-primary focus:border-primary"
->>>>>>> 01c0163b
                 value={searchTerm}
                 onChange={(e) => setSearchTerm(e.target.value)}
               />
@@ -204,11 +196,7 @@
               <Filter className="h-4 w-4 text-muted-foreground" />
               <select
                 aria-label="筛选用户角色"
-<<<<<<< HEAD
-                className="px-3 py-2 border border-gray-300 dark:border-gray-600  bg-white dark:bg-gray-700 text-gray-900 dark:text-white focus:ring-2 focus:ring-blue-500 focus:border-blue-500"
-=======
                 className="px-3 py-2 border border-border rounded-lg surface-base text-foreground focus:ring-2 focus:ring-primary focus:border-primary"
->>>>>>> 01c0163b
                 value={filterRole}
                 onChange={(e) => setFilterRole(e.target.value)}
               >
@@ -243,13 +231,8 @@
       )}
 
       {/* 用户表格 */}
-<<<<<<< HEAD
-      <Card className="bg-white dark:bg-gray-800 shadow-[var(--shadow-lg)] overflow-hidden">
-        <div className="p-4 sm:p-6 border-b border-gray-200 dark:border-gray-700">
-=======
       <Card className="surface-base shadow-lg overflow-hidden">
         <div className="p-4 sm:p-6 border-b border-border">
->>>>>>> 01c0163b
           <div className="flex items-center justify-between">
             <h2 className="text-lg sm:text-xl font-semibold text-foreground">
               用户列表
@@ -485,13 +468,8 @@
 
       {/* 删除确认对话框 */}
       {showDeleteConfirm && (
-<<<<<<< HEAD
-        <div className="fixed inset-0 bg-black bg-opacity-50 flex items-center justify-center z-50">
-          <Card className="bg-white dark:bg-gray-800 p-6  shadow-[var(--shadow-xl)] max-w-md w-full mx-4">
-=======
         <div className="fixed inset-0 bg-black/50 backdrop-blur-sm flex items-center justify-center z-50">
           <Card className="surface-elevated p-6 rounded-lg shadow-xl max-w-md w-full mx-4">
->>>>>>> 01c0163b
             <div className="flex items-center mb-4">
               <div className="flex-shrink-0 w-10 h-10 mx-auto bg-[hsl(var(--error))]/10 rounded-full flex items-center justify-center">
                 <Trash2 className="w-5 h-5 text-[hsl(var(--error))]" />
