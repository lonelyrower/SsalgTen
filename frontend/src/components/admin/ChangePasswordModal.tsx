import React, { useState } from "react";
import { Button } from "@/components/ui/button";
import { Card } from "@/components/ui/card";
import { apiService } from "@/services/api";
import { useNotification } from "@/hooks/useNotification";
import { X, Lock, Eye, EyeOff, AlertCircle, CheckCircle } from "lucide-react";
import { logger } from "@/utils/logger";

interface ChangePasswordModalProps {
  isOpen: boolean;
  onClose: () => void;
}

// 统一圆角样式
const formInputStyle = { borderRadius: 'var(--radius-md)' };
const modalStyle = { borderRadius: 'var(--radius-lg)' };

export const ChangePasswordModal: React.FC<ChangePasswordModalProps> = ({
  isOpen,
  onClose,
}) => {
  const [currentPassword, setCurrentPassword] = useState("");
  const [newPassword, setNewPassword] = useState("");
  const [confirmPassword, setConfirmPassword] = useState("");
  const [showCurrentPassword, setShowCurrentPassword] = useState(false);
  const [showNewPassword, setShowNewPassword] = useState(false);
  const [showConfirmPassword, setShowConfirmPassword] = useState(false);
  const [loading, setLoading] = useState(false);
  const [errors, setErrors] = useState<{ [key: string]: string }>({});

  const { addNotification } = useNotification();

  const validateForm = () => {
    const newErrors: { [key: string]: string } = {};

    if (!currentPassword.trim()) {
      newErrors.currentPassword = "请输入当前密码";
    }

    if (!newPassword.trim()) {
      newErrors.newPassword = "请输入新密码";
    } else if (newPassword.length < 6) {
      newErrors.newPassword = "新密码长度至少6个字符";
    }

    if (!confirmPassword.trim()) {
      newErrors.confirmPassword = "请确认新密码";
    } else if (newPassword !== confirmPassword) {
      newErrors.confirmPassword = "两次输入的密码不一致";
    }

    if (currentPassword === newPassword) {
      newErrors.newPassword = "新密码不能与当前密码相同";
    }

    setErrors(newErrors);
    return Object.keys(newErrors).length === 0;
  };

  const handleSubmit = async (e: React.FormEvent) => {
    e.preventDefault();

    if (!validateForm()) {
      return;
    }

    setLoading(true);
    try {
      const response = await apiService.changePassword(
        currentPassword,
        newPassword,
      );

      if (response.success) {
        addNotification({
          type: "success",
          title: "密码修改成功",
          message: "您的密码已成功修改，请妥善保管新密码",
        });
        handleClose();
      } else {
        setErrors({
          currentPassword: response.error || "密码修改失败",
        });
      }
    } catch (error) {
      logger.error("Change password error:", error);
      setErrors({
        currentPassword: "网络错误，请稍后重试",
      });
    } finally {
      setLoading(false);
    }
  };

  const handleClose = () => {
    setCurrentPassword("");
    setNewPassword("");
    setConfirmPassword("");
    setErrors({});
    setShowCurrentPassword(false);
    setShowNewPassword(false);
    setShowConfirmPassword(false);
    onClose();
  };

  if (!isOpen) return null;

  return (
<<<<<<< HEAD
    <div
      className="fixed inset-0 bg-black bg-opacity-50 flex items-center justify-center z-50 p-4"
      role="dialog"
      aria-modal="true"
      aria-labelledby="password-modal-title"
    >
      <Card className="bg-white dark:bg-gray-800 shadow-[var(--shadow-xl)] max-w-md w-full">
=======
    <div className="fixed inset-0 bg-black/50 backdrop-blur-sm flex items-center justify-center z-50 p-4">
      <Card className="surface-elevated rounded-lg shadow-xl max-w-md w-full">
>>>>>>> 01c0163b
        {/* 头部 */}
        <div className="flex items-center justify-between p-6 border-b border-border">
          <div className="flex items-center space-x-3">
<<<<<<< HEAD
            <Lock className="h-6 w-6 text-blue-600" aria-hidden="true" />
            <h2 id="password-modal-title" className="text-xl font-semibold text-gray-900 dark:text-white">
=======
            <Lock className="h-6 w-6 text-[hsl(var(--info))]" />
            <h2 className="text-xl font-semibold text-foreground">
>>>>>>> 01c0163b
              修改密码
            </h2>
          </div>
          <Button
            variant="ghost"
            size="sm"
            onClick={handleClose}
            className="text-gray-400 hover:text-gray-600"
            aria-label="关闭对话框"
          >
            <X className="h-5 w-5" aria-hidden="true" />
          </Button>
        </div>

        {/* 内容区域 */}
        <div className="p-6">
          <form onSubmit={handleSubmit} className="space-y-4">
            {/* 当前密码 */}
            <div>
              <label className="block text-sm font-medium text-foreground mb-2">
                当前密码
              </label>
              <div className="relative">
                <input
                  type={showCurrentPassword ? "text" : "password"}
                  value={currentPassword}
                  onChange={(e) => setCurrentPassword(e.target.value)}
<<<<<<< HEAD
                  className={`w-full px-3 py-2 border focus:outline-none focus:ring-2 focus:ring-primary ${
=======
                  className={`w-full px-3 py-2 border rounded-lg focus:outline-none focus:ring-2 focus:ring-primary surface-base text-foreground ${
>>>>>>> 01c0163b
                    errors.currentPassword
                      ? "border-[hsl(var(--error))]"
                      : "border-border"
                  }`}
                  placeholder="请输入当前密码"
                />
                <button
                  type="button"
                  onClick={() => setShowCurrentPassword(!showCurrentPassword)}
                  className="absolute right-3 top-2.5 text-muted-foreground hover:text-foreground"
                >
                  {showCurrentPassword ? (
                    <EyeOff className="h-4 w-4" />
                  ) : (
                    <Eye className="h-4 w-4" />
                  )}
                </button>
              </div>
              {errors.currentPassword && (
                <div className="flex items-center mt-2 text-[hsl(var(--error))] text-sm">
                  <AlertCircle className="h-4 w-4 mr-1" />
                  {errors.currentPassword}
                </div>
              )}
            </div>

            {/* 新密码 */}
            <div>
              <label className="block text-sm font-medium text-foreground mb-2">
                新密码
              </label>
              <div className="relative">
                <input
                  type={showNewPassword ? "text" : "password"}
                  value={newPassword}
                  onChange={(e) => setNewPassword(e.target.value)}
<<<<<<< HEAD
                  className={`w-full px-3 py-2 border focus:outline-none focus:ring-2 focus:ring-primary ${
=======
                  className={`w-full px-3 py-2 border rounded-lg focus:outline-none focus:ring-2 focus:ring-primary surface-base text-foreground ${
>>>>>>> 01c0163b
                    errors.newPassword
                      ? "border-[hsl(var(--error))]"
                      : "border-border"
                  }`}
                  placeholder="请输入新密码（至少6个字符）"
                />
                <button
                  type="button"
                  onClick={() => setShowNewPassword(!showNewPassword)}
                  className="absolute right-3 top-2.5 text-muted-foreground hover:text-foreground"
                >
                  {showNewPassword ? (
                    <EyeOff className="h-4 w-4" />
                  ) : (
                    <Eye className="h-4 w-4" />
                  )}
                </button>
              </div>
              {errors.newPassword && (
                <div className="flex items-center mt-2 text-[hsl(var(--error))] text-sm">
                  <AlertCircle className="h-4 w-4 mr-1" />
                  {errors.newPassword}
                </div>
              )}
            </div>

            {/* 确认新密码 */}
            <div>
              <label className="block text-sm font-medium text-foreground mb-2">
                确认新密码
              </label>
              <div className="relative">
                <input
                  type={showConfirmPassword ? "text" : "password"}
                  value={confirmPassword}
                  onChange={(e) => setConfirmPassword(e.target.value)}
<<<<<<< HEAD
                  className={`w-full px-3 py-2 border focus:outline-none focus:ring-2 focus:ring-primary ${
=======
                  className={`w-full px-3 py-2 border rounded-lg focus:outline-none focus:ring-2 focus:ring-primary surface-base text-foreground ${
>>>>>>> 01c0163b
                    errors.confirmPassword
                      ? "border-[hsl(var(--error))]"
                      : "border-border"
                  }`}
                  placeholder="请再次输入新密码"
                />
                <button
                  type="button"
                  onClick={() => setShowConfirmPassword(!showConfirmPassword)}
                  className="absolute right-3 top-2.5 text-muted-foreground hover:text-foreground"
                >
                  {showConfirmPassword ? (
                    <EyeOff className="h-4 w-4" />
                  ) : (
                    <Eye className="h-4 w-4" />
                  )}
                </button>
              </div>
              {errors.confirmPassword && (
                <div className="flex items-center mt-2 text-[hsl(var(--error))] text-sm">
                  <AlertCircle className="h-4 w-4 mr-1" />
                  {errors.confirmPassword}
                </div>
              )}
            </div>

            {/* 密码强度提示 */}
            <div className="bg-primary/10 p-3">
              <div className="flex items-start">
                <CheckCircle className="h-4 w-4 text-primary mr-2 mt-0.5 flex-shrink-0" />
                <div className="text-sm text-primary">
                  <p className="font-medium mb-1">密码安全建议：</p>
                  <ul className="text-xs space-y-1">
                    <li>• 使用至少6个字符</li>
                    <li>• 包含字母、数字和特殊符号</li>
                    <li>• 避免使用个人信息</li>
                  </ul>
                </div>
              </div>
            </div>

            {/* 按钮组 */}
            <div className="flex space-x-3 pt-4">
              <Button
                type="button"
                variant="outline"
                onClick={handleClose}
                className="flex-1"
                disabled={loading}
              >
                取消
              </Button>
              <Button type="submit" className="flex-1" disabled={loading}>
                {loading ? "修改中..." : "确认修改"}
              </Button>
            </div>
          </form>
        </div>
      </Card>
    </div>
  );
};<|MERGE_RESOLUTION|>--- conflicted
+++ resolved
@@ -107,28 +107,13 @@
   if (!isOpen) return null;
 
   return (
-<<<<<<< HEAD
-    <div
-      className="fixed inset-0 bg-black bg-opacity-50 flex items-center justify-center z-50 p-4"
-      role="dialog"
-      aria-modal="true"
-      aria-labelledby="password-modal-title"
-    >
-      <Card className="bg-white dark:bg-gray-800 shadow-[var(--shadow-xl)] max-w-md w-full">
-=======
     <div className="fixed inset-0 bg-black/50 backdrop-blur-sm flex items-center justify-center z-50 p-4">
       <Card className="surface-elevated rounded-lg shadow-xl max-w-md w-full">
->>>>>>> 01c0163b
         {/* 头部 */}
         <div className="flex items-center justify-between p-6 border-b border-border">
           <div className="flex items-center space-x-3">
-<<<<<<< HEAD
-            <Lock className="h-6 w-6 text-blue-600" aria-hidden="true" />
-            <h2 id="password-modal-title" className="text-xl font-semibold text-gray-900 dark:text-white">
-=======
             <Lock className="h-6 w-6 text-[hsl(var(--info))]" />
             <h2 className="text-xl font-semibold text-foreground">
->>>>>>> 01c0163b
               修改密码
             </h2>
           </div>
@@ -156,11 +141,7 @@
                   type={showCurrentPassword ? "text" : "password"}
                   value={currentPassword}
                   onChange={(e) => setCurrentPassword(e.target.value)}
-<<<<<<< HEAD
-                  className={`w-full px-3 py-2 border focus:outline-none focus:ring-2 focus:ring-primary ${
-=======
                   className={`w-full px-3 py-2 border rounded-lg focus:outline-none focus:ring-2 focus:ring-primary surface-base text-foreground ${
->>>>>>> 01c0163b
                     errors.currentPassword
                       ? "border-[hsl(var(--error))]"
                       : "border-border"
@@ -197,11 +178,7 @@
                   type={showNewPassword ? "text" : "password"}
                   value={newPassword}
                   onChange={(e) => setNewPassword(e.target.value)}
-<<<<<<< HEAD
-                  className={`w-full px-3 py-2 border focus:outline-none focus:ring-2 focus:ring-primary ${
-=======
                   className={`w-full px-3 py-2 border rounded-lg focus:outline-none focus:ring-2 focus:ring-primary surface-base text-foreground ${
->>>>>>> 01c0163b
                     errors.newPassword
                       ? "border-[hsl(var(--error))]"
                       : "border-border"
@@ -238,11 +215,7 @@
                   type={showConfirmPassword ? "text" : "password"}
                   value={confirmPassword}
                   onChange={(e) => setConfirmPassword(e.target.value)}
-<<<<<<< HEAD
-                  className={`w-full px-3 py-2 border focus:outline-none focus:ring-2 focus:ring-primary ${
-=======
                   className={`w-full px-3 py-2 border rounded-lg focus:outline-none focus:ring-2 focus:ring-primary surface-base text-foreground ${
->>>>>>> 01c0163b
                     errors.confirmPassword
                       ? "border-[hsl(var(--error))]"
                       : "border-border"
