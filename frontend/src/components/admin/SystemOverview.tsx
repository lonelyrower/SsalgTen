--- conflicted
+++ resolved
@@ -1,11 +1,7 @@
 import React, { useState, useEffect } from "react";
 import { logger } from "@/utils/logger";
 import { apiService, type SystemOverviewData } from "@/services/api";
-<<<<<<< HEAD
-import { GlassCard } from '@/components/ui/GlassCard';
-=======
 import { GlassCard } from "@/components/ui/GlassCard";
->>>>>>> 05c2c759
 import { Button } from "@/components/ui/button";
 import { useNotification } from "@/hooks/useNotification";
 import {
