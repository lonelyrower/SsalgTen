import { cn } from "@/lib/utils";
import type { LucideIcon } from "lucide-react";

export interface AdminTab {
  id: string;
  label: string;
  icon: LucideIcon;
}

interface AdminTabsProps {
  tabs: AdminTab[];
  value: string;
  onChange: (id: string) => void;
  className?: string;
}

export function AdminTabs({ tabs, value, onChange, className }: AdminTabsProps) {
  const activeIndex = tabs.findIndex((tab) => tab.id === value);
  const tabWidth = 100 / tabs.length;
  const leftPosition = activeIndex * tabWidth;

  return (
    <div
      className={cn(
<<<<<<< HEAD
        "relative inline-flex items-center  border-2 border-gray-200/60 dark:border-gray-700/60",
        "bg-white/80 dark:bg-gray-800/80 backdrop-blur-sm p-1.5",
        "shadow-[var(--shadow-lg)] dark:shadow-[var(--shadow-xl)] overflow-hidden",
=======
        "relative inline-flex items-center rounded-xl border-2 border-border",
        "surface-elevated backdrop-blur-sm p-1.5",
        "shadow-lg overflow-hidden",
>>>>>>> 01c0163b
        className,
      )}
      role="tablist"
      aria-label="管理页面标签"
    >
      {/* Sliding indicator */}
      <div
        className={cn(
<<<<<<< HEAD
          "absolute top-1.5 bottom-1.5  transition-all duration-300 ease-out",
          "bg-gradient-to-br from-cyan-500 to-blue-500 shadow-[var(--shadow-md)]",
=======
          "absolute top-1.5 bottom-1.5 rounded-lg transition-all duration-300 ease-out",
          "bg-brand-gradient shadow-md",
>>>>>>> 01c0163b
        )}
        style={{
          width: `calc(${tabWidth}% - 0.375rem)`,
          left: `calc(${leftPosition}% + 0.1875rem)`,
        }}
        aria-hidden
      />

      {tabs.map((tab) => {
        const Icon = tab.icon;
        const isActive = value === tab.id;

        return (
          <button
            key={tab.id}
            type="button"
            role="tab"
            aria-selected={isActive}
            onClick={() => onChange(tab.id)}
            className={cn(
              "relative z-10 flex-1 px-4 py-2.5 text-sm font-semibold ",
              "flex items-center justify-center gap-2 transition-colors duration-200",
              "min-w-[100px] sm:min-w-[120px]",
              isActive
                ? "text-white"
                : "text-muted-foreground hover:text-foreground",
            )}
          >
            <Icon className={cn("h-4 w-4", isActive ? "text-white" : "")} />
            <span className="hidden sm:inline">{tab.label}</span>
          </button>
        );
      })}
    </div>
  );
}<|MERGE_RESOLUTION|>--- conflicted
+++ resolved
@@ -22,15 +22,9 @@
   return (
     <div
       className={cn(
-<<<<<<< HEAD
-        "relative inline-flex items-center  border-2 border-gray-200/60 dark:border-gray-700/60",
-        "bg-white/80 dark:bg-gray-800/80 backdrop-blur-sm p-1.5",
-        "shadow-[var(--shadow-lg)] dark:shadow-[var(--shadow-xl)] overflow-hidden",
-=======
         "relative inline-flex items-center rounded-xl border-2 border-border",
         "surface-elevated backdrop-blur-sm p-1.5",
         "shadow-lg overflow-hidden",
->>>>>>> 01c0163b
         className,
       )}
       role="tablist"
@@ -39,13 +33,8 @@
       {/* Sliding indicator */}
       <div
         className={cn(
-<<<<<<< HEAD
-          "absolute top-1.5 bottom-1.5  transition-all duration-300 ease-out",
-          "bg-gradient-to-br from-cyan-500 to-blue-500 shadow-[var(--shadow-md)]",
-=======
           "absolute top-1.5 bottom-1.5 rounded-lg transition-all duration-300 ease-out",
           "bg-brand-gradient shadow-md",
->>>>>>> 01c0163b
         )}
         style={{
           width: `calc(${tabWidth}% - 0.375rem)`,
