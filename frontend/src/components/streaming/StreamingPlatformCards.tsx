import React, { memo } from "react";
import type { StreamingPlatformStats } from "@/types/streaming";
import { PLATFORM_SUPPORTED_STATUSES, getStatusCount } from "@/types/streaming";
import { Card } from "../ui/card";
import { StreamingIcon } from "./StreamingIcons";
import { TrendingUp } from "lucide-react";

interface StreamingPlatformCardsProps {
  stats: StreamingPlatformStats[];
  onSelect?: (service: StreamingPlatformStats["service"]) => void;
  selectedService?: string;
}

// 定义颜色类型和配置（在组件外部）- 使用各平台官方品牌色
const colorClasses = {
  // Netflix 官方红色 #E50914
  netflixRed: {
<<<<<<< HEAD
    bg: "bg-red-50 dark:bg-red-950/40",
    icon: "text-red-600 dark:text-red-300",
    accent: "border-red-500 dark:border-red-600",
    ring: "ring-2 ring-inset ring-red-500",
    progressBg: "bg-red-600",
  },
  // YouTube 官方红色 #FF0000
  youtubeRed: {
    bg: "bg-red-50 dark:bg-red-950/40",
    icon: "text-red-500 dark:text-red-300",
    accent: "border-red-400 dark:border-red-500",
    ring: "ring-2 ring-inset ring-red-500",
    progressBg: "bg-red-500",
  },
  // Disney+ 官方蓝色 #113CCF
  disneyBlue: {
    bg: "bg-blue-50 dark:bg-blue-950/40",
    icon: "text-blue-700 dark:text-blue-300",
    accent: "border-blue-600 dark:border-blue-500",
    ring: "ring-2 ring-inset ring-blue-600",
    progressBg: "bg-blue-600",
  },
  // Amazon Prime 官方青色 #00A8E1
  amazonCyan: {
    bg: "bg-cyan-50 dark:bg-cyan-950/40",
    icon: "text-cyan-600 dark:text-cyan-300",
    accent: "border-cyan-500 dark:border-cyan-500",
    ring: "ring-2 ring-inset ring-cyan-500",
    progressBg: "bg-cyan-500",
  },
  // TikTok 官方颜色 #FE2C55 + #00F2EA (使用粉红色)
  tiktokPink: {
    bg: "bg-pink-50 dark:bg-pink-950/40",
    icon: "text-pink-600 dark:text-pink-300",
    accent: "border-pink-500 dark:border-pink-500",
    ring: "ring-2 ring-inset ring-pink-500",
    progressBg: "bg-pink-500",
  },
  // Spotify 官方绿色 #1DB954
  spotifyGreen: {
    bg: "bg-green-50 dark:bg-green-950/40",
    icon: "text-green-600 dark:text-green-300",
    accent: "border-green-500 dark:border-green-500",
    ring: "ring-2 ring-inset ring-green-500",
    progressBg: "bg-green-500",
  },
  // ChatGPT 官方绿色 #10A37F
  chatgptTeal: {
    bg: "bg-teal-50 dark:bg-teal-950/40",
    icon: "text-teal-600 dark:text-teal-300",
    accent: "border-teal-500 dark:border-teal-500",
    ring: "ring-2 ring-inset ring-teal-500",
    progressBg: "bg-teal-600",
=======
    bg: "bg-[hsl(var(--error))]/10",
    icon: "text-[hsl(var(--error))]",
    accent: "border-[hsl(var(--error))]",
    ring: "ring-2 ring-inset ring-[hsl(var(--error))]",
    progressBg: "bg-[hsl(var(--error))]",
  },
  // YouTube 官方红色 #FF0000
  youtubeRed: {
    bg: "bg-[hsl(var(--error))]/10",
    icon: "text-[hsl(var(--error))]",
    accent: "border-[hsl(var(--error))]",
    ring: "ring-2 ring-inset ring-[hsl(var(--error))]",
    progressBg: "bg-[hsl(var(--error))]",
  },
  // Disney+ 官方蓝色 #113CCF
  disneyBlue: {
    bg: "bg-[hsl(var(--info))]/10",
    icon: "text-[hsl(var(--info))]",
    accent: "border-[hsl(var(--info))]",
    ring: "ring-2 ring-inset ring-[hsl(var(--info))]",
    progressBg: "bg-[hsl(var(--info))]",
  },
  // Amazon Prime 官方青色 #00A8E1
  amazonCyan: {
    bg: "bg-[hsl(var(--brand-cyan))]/10",
    icon: "text-[hsl(var(--brand-cyan))]",
    accent: "border-[hsl(var(--brand-cyan))]",
    ring: "ring-2 ring-inset ring-[hsl(var(--brand-cyan))]",
    progressBg: "bg-[hsl(var(--brand-cyan))]",
  },
  // TikTok 官方颜色 #FE2C55 + #00F2EA (使用粉红色)
  tiktokPink: {
    bg: "bg-primary/10",
    icon: "text-primary",
    accent: "border-primary",
    ring: "ring-2 ring-inset ring-primary",
    progressBg: "bg-primary",
  },
  // Spotify 官方绿色 #1DB954
  spotifyGreen: {
    bg: "bg-[hsl(var(--success))]/10",
    icon: "text-[hsl(var(--success))]",
    accent: "border-[hsl(var(--success))]",
    ring: "ring-2 ring-inset ring-[hsl(var(--success))]",
    progressBg: "bg-[hsl(var(--success))]",
  },
  // ChatGPT 官方绿色 #10A37F
  chatgptTeal: {
    bg: "bg-[hsl(var(--success))]/10",
    icon: "text-[hsl(var(--success))]",
    accent: "border-[hsl(var(--success))]",
    ring: "ring-2 ring-inset ring-[hsl(var(--success))]",
    progressBg: "bg-[hsl(var(--success))]",
>>>>>>> 01c0163b
  },
} as const;

type ColorKey = keyof typeof colorClasses;

// 为每个平台定义品牌色（注意使用下划线匹配后端）
const getPlatformColor = (service: string): ColorKey => {
  const platformColors: Record<string, ColorKey> = {
    netflix: "netflixRed",
    youtube: "youtubeRed",
    disney_plus: "disneyBlue",
    amazon_prime: "amazonCyan",
    tiktok: "tiktokPink",
    spotify: "spotifyGreen",
    chatgpt: "chatgptTeal",
  };
  return platformColors[service] || "netflixRed";
};

export const StreamingPlatformCards: React.FC<StreamingPlatformCardsProps> = memo(({
  stats,
  onSelect,
  selectedService,
}) => {
  return (
    <div className="relative">
      {/* 横向滚动容器 */}
      <div className="flex gap-4 overflow-x-auto pb-2 pl-1 scrollbar-thin scrollbar-thumb-muted-foreground scrollbar-track-transparent">
        {stats.map((platform) => {
          const isSelected = selectedService === platform.service;
          const platformColor = getPlatformColor(platform.service);
          const colors = colorClasses[platformColor];

          return (
            <Card
              key={platform.service}
              className={`
                flex-shrink-0 w-[220px] relative overflow-hidden
<<<<<<< HEAD
                bg-white dark:bg-gray-800 border ${colors.accent}
                shadow-[var(--shadow-md)] hover:shadow-[var(--shadow-lg)] transition-all duration-300
=======
                surface-elevated border ${colors.accent}
                shadow-md hover:shadow-lg transition-all duration-300
>>>>>>> 01c0163b
                ${onSelect ? "cursor-pointer" : ""}
                ${isSelected ? colors.ring : ""}
              `}
              onClick={() => onSelect?.(platform.service)}
            >
              <div className="p-4">
                {/* 图标和名称 */}
                <div className="flex items-center gap-3 mb-3">
                  <div
                    className={`p-2 ${colors.bg}`}
                    style={{ borderRadius: 'var(--radius-md)' }}
                  >
                    <StreamingIcon service={platform.service} size="lg" />
                  </div>
                  <div className="flex-1 min-w-0">
                    <h4 className="font-semibold text-foreground truncate">
                      {platform.name}
                    </h4>
                  </div>
                </div>

                {/* 解锁率 */}
                <div className="mb-3">
                  <div className="flex items-center justify-between mb-1">
                    <span className="text-xs text-muted-foreground flex items-center gap-1">
                      <TrendingUp className="h-3 w-3" />
                      解锁率
                    </span>
                    <span className={`text-lg font-bold ${colors.icon}`}>
                      {Math.round(platform.unlockRate)}%
                    </span>
                  </div>
                  <div className="h-2 rounded-full bg-muted overflow-hidden">
                    <div
                      className={`h-full transition-all duration-500 ${colors.progressBg}`}
                      style={{ width: `${Math.round(platform.unlockRate)}%` }}
                    />
                  </div>
                </div>

                {/* 统计数据 - 根据不同平台显示不同状态 */}
                <div className="grid grid-cols-2 gap-2 text-xs">
                  {PLATFORM_SUPPORTED_STATUSES[platform.service].map((statusDef) => {
                    const count = getStatusCount(platform, statusDef.status);
                    return (
                      <div
                        key={statusDef.status}
<<<<<<< HEAD
                        className="flex items-center justify-between px-2 py-1 bg-gray-50 dark:bg-gray-900/50"
                        style={{ borderRadius: 'var(--radius-sm)' }}
=======
                        className="flex items-center justify-between px-2 py-1 rounded bg-muted/50"
>>>>>>> 01c0163b
                      >
                        <span className="text-muted-foreground">
                          {statusDef.label}
                        </span>
                        <span className={`font-semibold ${statusDef.color}`}>
                          {count}
                        </span>
                      </div>
                    );
                  })}
                </div>
              </div>

              {/* 装饰性渐变 */}
              <div className={`absolute top-0 right-0 w-16 h-16 ${colors.bg} rounded-bl-full opacity-30`} />
            </Card>
          );
        })}
      </div>
    </div>
  );
});<|MERGE_RESOLUTION|>--- conflicted
+++ resolved
@@ -15,61 +15,6 @@
 const colorClasses = {
   // Netflix 官方红色 #E50914
   netflixRed: {
-<<<<<<< HEAD
-    bg: "bg-red-50 dark:bg-red-950/40",
-    icon: "text-red-600 dark:text-red-300",
-    accent: "border-red-500 dark:border-red-600",
-    ring: "ring-2 ring-inset ring-red-500",
-    progressBg: "bg-red-600",
-  },
-  // YouTube 官方红色 #FF0000
-  youtubeRed: {
-    bg: "bg-red-50 dark:bg-red-950/40",
-    icon: "text-red-500 dark:text-red-300",
-    accent: "border-red-400 dark:border-red-500",
-    ring: "ring-2 ring-inset ring-red-500",
-    progressBg: "bg-red-500",
-  },
-  // Disney+ 官方蓝色 #113CCF
-  disneyBlue: {
-    bg: "bg-blue-50 dark:bg-blue-950/40",
-    icon: "text-blue-700 dark:text-blue-300",
-    accent: "border-blue-600 dark:border-blue-500",
-    ring: "ring-2 ring-inset ring-blue-600",
-    progressBg: "bg-blue-600",
-  },
-  // Amazon Prime 官方青色 #00A8E1
-  amazonCyan: {
-    bg: "bg-cyan-50 dark:bg-cyan-950/40",
-    icon: "text-cyan-600 dark:text-cyan-300",
-    accent: "border-cyan-500 dark:border-cyan-500",
-    ring: "ring-2 ring-inset ring-cyan-500",
-    progressBg: "bg-cyan-500",
-  },
-  // TikTok 官方颜色 #FE2C55 + #00F2EA (使用粉红色)
-  tiktokPink: {
-    bg: "bg-pink-50 dark:bg-pink-950/40",
-    icon: "text-pink-600 dark:text-pink-300",
-    accent: "border-pink-500 dark:border-pink-500",
-    ring: "ring-2 ring-inset ring-pink-500",
-    progressBg: "bg-pink-500",
-  },
-  // Spotify 官方绿色 #1DB954
-  spotifyGreen: {
-    bg: "bg-green-50 dark:bg-green-950/40",
-    icon: "text-green-600 dark:text-green-300",
-    accent: "border-green-500 dark:border-green-500",
-    ring: "ring-2 ring-inset ring-green-500",
-    progressBg: "bg-green-500",
-  },
-  // ChatGPT 官方绿色 #10A37F
-  chatgptTeal: {
-    bg: "bg-teal-50 dark:bg-teal-950/40",
-    icon: "text-teal-600 dark:text-teal-300",
-    accent: "border-teal-500 dark:border-teal-500",
-    ring: "ring-2 ring-inset ring-teal-500",
-    progressBg: "bg-teal-600",
-=======
     bg: "bg-[hsl(var(--error))]/10",
     icon: "text-[hsl(var(--error))]",
     accent: "border-[hsl(var(--error))]",
@@ -123,7 +68,6 @@
     accent: "border-[hsl(var(--success))]",
     ring: "ring-2 ring-inset ring-[hsl(var(--success))]",
     progressBg: "bg-[hsl(var(--success))]",
->>>>>>> 01c0163b
   },
 } as const;
 
@@ -162,13 +106,8 @@
               key={platform.service}
               className={`
                 flex-shrink-0 w-[220px] relative overflow-hidden
-<<<<<<< HEAD
-                bg-white dark:bg-gray-800 border ${colors.accent}
-                shadow-[var(--shadow-md)] hover:shadow-[var(--shadow-lg)] transition-all duration-300
-=======
                 surface-elevated border ${colors.accent}
                 shadow-md hover:shadow-lg transition-all duration-300
->>>>>>> 01c0163b
                 ${onSelect ? "cursor-pointer" : ""}
                 ${isSelected ? colors.ring : ""}
               `}
@@ -216,12 +155,7 @@
                     return (
                       <div
                         key={statusDef.status}
-<<<<<<< HEAD
-                        className="flex items-center justify-between px-2 py-1 bg-gray-50 dark:bg-gray-900/50"
-                        style={{ borderRadius: 'var(--radius-sm)' }}
-=======
                         className="flex items-center justify-between px-2 py-1 rounded bg-muted/50"
->>>>>>> 01c0163b
                       >
                         <span className="text-muted-foreground">
                           {statusDef.label}
