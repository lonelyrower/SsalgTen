--- conflicted
+++ resolved
@@ -28,11 +28,7 @@
 
 export const StreamingStatusLegend: React.FC = () => {
   return (
-<<<<<<< HEAD
-    <div className="grid gap-4  border border-slate-200 dark:border-slate-700 bg-white dark:bg-slate-900/60 p-4 md:grid-cols-2 lg:grid-cols-3">
-=======
     <div className="grid gap-4 rounded-xl border border-border surface-elevated p-4 md:grid-cols-2 lg:grid-cols-3">
->>>>>>> 01c0163b
       <div>
         <h3 className="text-sm font-semibold text-foreground mb-2">
           流媒体状态说明
