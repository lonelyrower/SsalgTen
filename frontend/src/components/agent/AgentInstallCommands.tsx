import React, { useState, useEffect } from "react";
import { logger } from "@/utils/logger";
import { Button } from "@/components/ui/button";
import { cn } from "@/lib/utils";
import { apiService, type InstallCommandData } from "@/services/api";
import {
  Copy,
  Check,
  Terminal,
  Server,
  Key,
  Shield,
  RefreshCw,
  CheckCircle,
  ShieldAlert,
  AlertCircle,
} from "lucide-react";

interface AgentInstallCommandsProps {
  compact?: boolean;
}

export const AgentInstallCommands: React.FC<AgentInstallCommandsProps> = ({
  compact = false,
}) => {
  const [installData, setInstallData] = useState<InstallCommandData | null>(
    null,
  );
  const [loading, setLoading] = useState(true);
  const [copied, setCopied] = useState<string | null>(null);

  useEffect(() => {
    fetchInstallCommand();
  }, []);

  const copyButtonClasses = (isCopied: boolean) =>
    cn(
<<<<<<< HEAD
      "absolute top-3 right-3 z-10 h-9 w-9 min-h-0 min-w-0 p-0  shadow-[var(--shadow-sm)] transition-colors",
      "border bg-white/95 text-primary hover:bg-primary/10 dark:bg-slate-900/80 dark:text-primary",
=======
      "absolute top-3 right-3 z-10 h-9 w-9 min-h-0 min-w-0 p-0 rounded-md shadow-sm transition-colors",
      "border surface-elevated text-primary hover:bg-primary/10",
>>>>>>> 01c0163b
      isCopied
        ? "border-[hsl(var(--success))] text-[hsl(var(--success))]"
        : "border-primary/40",
    );

  const fetchInstallCommand = async () => {
    const withTimeout = <T,>(p: Promise<T>, ms: number): Promise<T> => {
      return new Promise<T>((resolve, reject) => {
        const timer = setTimeout(() => reject(new Error("timeout")), ms);
        p.then((v) => {
          clearTimeout(timer);
          resolve(v);
        }).catch((e) => {
          clearTimeout(timer);
          reject(e);
        });
      });
    };

    try {
      setLoading(true);
      // 并行请求 + 超时降级（3s）
      const installPromise = withTimeout(apiService.getInstallCommand(), 3000);
      const cfgPromise = apiService.getSystemConfigs();
      const [installRes, cfgRes] = await Promise.allSettled([
        installPromise,
        cfgPromise,
      ]);

      const okInstall =
        installRes.status === "fulfilled" &&
        installRes.value.success &&
        installRes.value.data;
      const okCfg =
        cfgRes.status === "fulfilled" &&
        cfgRes.value.success &&
        Array.isArray(cfgRes.value.data);

      const masterUrl = (
        okInstall
          ? (installRes as { value: { data: { masterUrl: string } } }).value
              .data.masterUrl
          : window.location.origin
      ) as string;
      // 生成一个临时的API密钥格式，实际部署时应该从后端API获取
      const apiKey = `ssalgten_${Date.now().toString(36)}_${Math.random().toString(36).substring(2, 10)}`;
      const base = {
        masterUrl: masterUrl,
        apiKey: apiKey,
        quickCommand: `# SsalgTen 网络监控探针快速安装
curl -fsSL https://raw.githubusercontent.com/lonelyrower/SsalgTen/main/scripts/install-agent.sh | bash -s -- \\
  --master-url "${masterUrl}" \\
  --api-key "${apiKey}"`,
        command: `# SsalgTen 网络监控探针安装（交互式与手动）

# 方式1：交互式安装（可选择 安装/卸载/退出）
curl -fsSL https://raw.githubusercontent.com/lonelyrower/SsalgTen/main/scripts/install-agent.sh | bash -s

# 方式2：一键安装（自动配置）
curl -fsSL https://raw.githubusercontent.com/lonelyrower/SsalgTen/main/scripts/install-agent.sh | bash -s -- \\
  --master-url "${masterUrl}" \\
  --api-key "${apiKey}"

# 方式3：手动安装
# 1. 下载安装脚本
curl -fsSL https://raw.githubusercontent.com/lonelyrower/SsalgTen/main/scripts/install-agent.sh -o install-agent.sh
chmod +x install-agent.sh

# 2. 运行安装脚本（自动配置或交互式）
./install-agent.sh --master-url "${masterUrl}" --api-key "${apiKey}"
# 或
./install-agent.sh  # 进入交互式菜单

# 3. 启动服务（如需要）
sudo systemctl start ssalgten-agent
sudo systemctl enable ssalgten-agent`,
        interactiveCommand: `# SsalgTen 网络监控探针交互式安装
curl -fsSL https://raw.githubusercontent.com/lonelyrower/SsalgTen/main/scripts/install-agent.sh | bash -s`,
        quickUninstallCommand: `# SsalgTen 网络监控探针快速卸载（仅卸载节点，不影响主服务）
curl -fsSL https://raw.githubusercontent.com/lonelyrower/SsalgTen/main/scripts/install-agent.sh | bash -s -- --uninstall`,
        uninstallCommand: `# SsalgTen 网络监控探针卸载（仅卸载节点，不影响主服务）

# 方式1：一键卸载（推荐）
bash <(curl -fsSL https://raw.githubusercontent.com/lonelyrower/SsalgTen/main/scripts/install-agent.sh) --uninstall

# 方式2：手动卸载
sudo systemctl stop ssalgten-agent
sudo systemctl disable ssalgten-agent
sudo rm -rf /opt/ssalgten-agent
sudo rm -f /etc/systemd/system/ssalgten-agent.service
sudo systemctl daemon-reload
sudo systemctl reset-failed`,
        security: {
          isSecure: window.location.protocol === "https:",
          warnings:
            window.location.protocol === "http:"
              ? ["使用HTTP连接，建议启用HTTPS"]
              : [],
          recommendations: [
            "安装前请确认服务器具有sudo权限",
            "确保服务器能够访问互联网",
            "建议在测试环境先行验证",
            "使用真实的API密钥进行生产环境部署",
          ],
        },
      } as InstallCommandData;

      let sshEnabled = false,
        sshWindow = 10,
        sshThreshold = 10;
      if (okCfg) {
        const cfgs = (
          cfgRes as { value: { data: Array<{ key: string; value: unknown }> } }
        ).value.data;
        const getVal = (k: string) => cfgs.find((c) => c.key === k)?.value;
        sshEnabled =
          String(getVal("security.ssh_monitor_default_enabled")) === "true";
        sshWindow =
          parseInt(
            String(getVal("security.ssh_monitor_default_window_min") ?? "10"),
            10,
          ) || 10;
        sshThreshold =
          parseInt(
            String(getVal("security.ssh_monitor_default_threshold") ?? "10"),
            10,
          ) || 10;
      }
      const tpl = sshEnabled
        ? `\n# 可选：启用 SSH 暴力破解监控（读取 /var/log）\n# SSH_MONITOR_ENABLED=true\n# SSH_MONITOR_WINDOW_MIN=${sshWindow}\n# SSH_MONITOR_THRESHOLD=${sshThreshold}\n`
        : "";

      if (okInstall) {
        const data = (installRes as { value: { data: InstallCommandData } })
          .value.data;
        setInstallData({
          ...data,
          quickCommand: data.quickCommand + tpl,
          command: data.command + tpl,
          interactiveCommand: data.interactiveCommand + tpl,
        });
      } else {
        setInstallData({
          ...base,
          quickCommand: base.quickCommand + tpl,
          command: base.command + tpl,
          interactiveCommand: base.interactiveCommand + tpl,
        });
      }
    } catch (error) {
      logger.error("Failed to build install command:", error);
      setInstallData(null);
    } finally {
      setLoading(false);
    }
  };

  const copyToClipboard = async (text: string, type: string) => {
    try {
      if (navigator.clipboard && window.isSecureContext) {
        await navigator.clipboard.writeText(text);
      } else {
        const textArea = document.createElement("textarea");
        textArea.value = text;
        textArea.style.position = "fixed";
        textArea.style.left = "-999999px";
        textArea.style.top = "-999999px";
        document.body.appendChild(textArea);
        textArea.focus();
        textArea.select();
        document.execCommand("copy");
        textArea.remove();
      }

      setCopied(type);
      setTimeout(() => setCopied(null), 3000);
    } catch (error) {
      logger.error("Failed to copy:", error);
      alert("复制失败，请手动选择并复制命令");
    }
  };

  if (loading) {
    return (
      <div className="flex items-center justify-center h-32">
        <div className="text-center">
          <div className="animate-spin rounded-full h-8 w-8 border-b-2 border-primary mx-auto mb-2"></div>
          <p className="text-muted-foreground text-sm">
            正在获取安装命令...
          </p>
        </div>
      </div>
    );
  }

  if (!installData) {
    return (
      <div className="text-center py-8">
        <p className="text-muted-foreground">获取安装命令失败</p>
        <Button onClick={fetchInstallCommand} className="mt-4" size="sm">
          <RefreshCw className="h-4 w-4 mr-2" />
          重试
        </Button>
      </div>
    );
  }

  if (compact) {
    return (
      <div className="space-y-4">
        {/* 安全警告 (紧凑模式) */}
        {!installData.security.isSecure && (
<<<<<<< HEAD
          <div className="bg-yellow-50 dark:bg-yellow-900/20 border border-yellow-200 dark:border-yellow-800  p-3">
=======
          <div className="bg-[hsl(var(--warning))]/10 border border-[hsl(var(--warning))]/30 rounded-lg p-3">
>>>>>>> 01c0163b
            <div className="flex items-center space-x-2">
              <ShieldAlert className="h-4 w-4 text-[hsl(var(--warning))]" />
              <span className="text-sm font-medium text-[hsl(var(--warning))]">
                API密钥安全警告 - 请在生产环境中更新密钥
              </span>
            </div>
          </div>
        )}

        {/* 快速安装命令 (紧凑版) */}
<<<<<<< HEAD
        <div className="bg-white dark:bg-gray-800  border p-4">
=======
        <div className="surface-base rounded-lg border border-border p-4">
>>>>>>> 01c0163b
          <div className="flex items-center justify-between mb-3">
            <h3 className="text-sm font-medium text-foreground">
              快速安装命令
            </h3>
            <Button
              size="sm"
              variant="outline"
              onClick={() => copyToClipboard(installData.quickCommand, "quick")}
              className={copied === "quick" ? "text-[hsl(var(--success))]" : ""}
              aria-label={
                copied === "quick"
                  ? "安装命令已复制到剪贴板"
                  : "复制安装命令到剪贴板"
              }
            >
              {copied === "quick" ? (
                <>
                  <Check className="h-3 w-3 mr-1" />
                  已复制
                </>
              ) : (
                <>
                  <Copy className="h-3 w-3 mr-1" />
                  复制
                </>
              )}
            </Button>
          </div>
          <pre className="bg-[hsl(var(--terminal-bg))] text-[hsl(var(--terminal-text))] p-3 rounded text-xs font-mono overflow-x-auto">
            <code>{installData.quickCommand}</code>
          </pre>
        </div>
      </div>
    );
  }

  // 完整版本
  return (
    <div className="space-y-6">
      {/* 服务器信息 */}
      <div className="grid grid-cols-1 md:grid-cols-2 gap-4">
<<<<<<< HEAD
        <div className="flex items-center justify-between p-3 bg-gray-50 dark:bg-gray-700 ">
=======
        <div className="flex items-center justify-between p-3 bg-muted rounded-lg">
>>>>>>> 01c0163b
          <div className="flex items-center space-x-3">
            <Server className="h-5 w-5 text-primary" />
            <div>
              <p className="text-sm font-medium text-foreground">
                主服务器地址
              </p>
              <p className="text-sm text-muted-foreground font-mono">
                {installData.masterUrl}
              </p>
            </div>
          </div>
          <Button
            size="sm"
            variant="outline"
            onClick={() => copyToClipboard(installData.masterUrl, "masterUrl")}
          >
            {copied === "masterUrl" ? (
              <Check className="h-4 w-4" />
            ) : (
              <Copy className="h-4 w-4" />
            )}
          </Button>
        </div>
<<<<<<< HEAD
        <div className="flex items-center justify-between p-3 bg-gray-50 dark:bg-gray-700 ">
=======
        <div className="flex items-center justify-between p-3 bg-muted rounded-lg">
>>>>>>> 01c0163b
          <div className="flex items-center space-x-3">
            <Key
              className={`h-5 w-5 ${installData.security.isSecure ? "text-[hsl(var(--success))]" : "text-[hsl(var(--warning))]"}`}
            />
            <div>
              <p className="text-sm font-medium text-foreground">
                API密钥
              </p>
              <p className="text-sm text-muted-foreground font-mono">
                {installData.apiKey.substring(0, 8)}...
                {installData.apiKey.slice(-4)}
              </p>
            </div>
          </div>
          <Button
            size="sm"
            variant="outline"
            onClick={() => copyToClipboard(installData.apiKey, "apiKey")}
          >
            {copied === "apiKey" ? (
              <Check className="h-4 w-4" />
            ) : (
              <Copy className="h-4 w-4" />
            )}
          </Button>
        </div>
      </div>

      {/* 安全警告 */}
      {!installData.security.isSecure && (
<<<<<<< HEAD
        <div className="bg-yellow-50 dark:bg-yellow-900/20 border border-yellow-200 dark:border-yellow-800  p-4">
=======
        <div className="bg-[hsl(var(--warning))]/10 border border-[hsl(var(--warning))]/30 rounded-lg p-4">
>>>>>>> 01c0163b
          <div className="flex items-start space-x-3">
            <ShieldAlert className="h-5 w-5 text-[hsl(var(--warning))] mt-0.5" />
            <div className="flex-1">
              <h3 className="text-sm font-medium text-[hsl(var(--warning))] mb-2">
                API密钥安全警告
              </h3>
              <div className="space-y-1 text-sm text-[hsl(var(--warning))]">
                {installData.security.warnings.map((warning, index) => (
                  <div key={index} className="flex items-center space-x-2">
                    <AlertCircle className="h-3 w-3" />
                    <span>{warning}</span>
                  </div>
                ))}
              </div>
              <div className="mt-3">
                <h4 className="text-sm font-medium text-[hsl(var(--warning))] mb-1">
                  建议操作：
                </h4>
                <div className="space-y-1 text-sm text-[hsl(var(--warning))]">
                  {installData.security.recommendations.map((rec, index) => (
                    <div key={index} className="flex items-center space-x-2">
                      <CheckCircle className="h-3 w-3" />
                      <span>{rec}</span>
                    </div>
                  ))}
                </div>
              </div>
            </div>
          </div>
        </div>
      )}

      {/* 安全确认 */}
      {installData.security.isSecure && (
<<<<<<< HEAD
        <div className="bg-green-50 dark:bg-green-900/20 border border-green-200 dark:border-green-800  p-4">
=======
        <div className="bg-[hsl(var(--success))]/10 border border-[hsl(var(--success))]/30 rounded-lg p-4">
>>>>>>> 01c0163b
          <div className="flex items-center space-x-3">
            <Shield className="h-5 w-5 text-[hsl(var(--success))]" />
            <div>
              <h3 className="text-sm font-medium text-[hsl(var(--success))]">
                API密钥安全检查通过
              </h3>
              <p className="text-sm text-[hsl(var(--success))]">
                您的系统使用了安全的API密钥，可以放心部署节点。
              </p>
            </div>
          </div>
        </div>
      )}

      {/* 快速安装命令 */}
<<<<<<< HEAD
      <div className="bg-white dark:bg-gray-800  shadow p-6">
=======
      <div className="surface-base rounded-lg shadow-sm p-6">
>>>>>>> 01c0163b
        <div className="flex items-center space-x-3 mb-4">
          <Terminal className="h-6 w-6 text-[hsl(var(--success))]" />
          <h2 className="text-xl font-semibold text-foreground">
            快速安装（推荐）
          </h2>
        </div>

        <p className="text-muted-foreground mb-4">
          在目标服务器上以root用户执行以下命令，自动完成节点安装和配置：
        </p>

        <div className="relative group">
<<<<<<< HEAD
          <pre className="bg-gray-900 text-green-400 p-4  overflow-x-auto text-sm font-mono pr-14">
=======
          <pre className="bg-[hsl(var(--terminal-bg))] text-[hsl(var(--terminal-text))] p-4 rounded-lg overflow-x-auto text-sm font-mono pr-14">
>>>>>>> 01c0163b
            <code>{installData.quickCommand}</code>
          </pre>
          <Button
            variant="outline"
            size="icon"
            className={copyButtonClasses(copied === "quick")}
            onClick={() => copyToClipboard(installData.quickCommand, "quick")}
            aria-label={
              copied === "quick"
                ? "安装命令已复制到剪贴板"
                : "复制安装命令到剪贴板"
            }
            title={copied === "quick" ? "已复制！" : "复制命令"}
          >
            {copied === "quick" ? (
              <Check className="h-4 w-4" />
            ) : (
              <Copy className="h-4 w-4" />
            )}
          </Button>
        </div>

        <div className="mt-4 p-4 bg-primary/10 ">
          <h4 className="font-medium text-primary mb-2">安装完成后：</h4>
          <ul className="text-sm text-primary space-y-1">
            <li>• 节点将自动注册到当前主服务器</li>
            <li>• 自动检测服务器地理位置和网络信息</li>
            <li>• 配置为系统服务，开机自启动</li>
            <li>• 几分钟后即可在监控界面看到新节点</li>
          </ul>
        </div>
      </div>

      {/* 交互式安装命令 */}
      {installData.interactiveCommand && (
<<<<<<< HEAD
        <div className="bg-white dark:bg-gray-800  shadow p-6">
=======
        <div className="surface-base rounded-lg shadow-sm p-6">
>>>>>>> 01c0163b
          <div className="flex items-center space-x-3 mb-4">
            <Terminal className="h-6 w-6 text-primary" />
            <h2 className="text-xl font-semibold text-foreground">
              交互式安装
            </h2>
          </div>

          <p className="text-muted-foreground mb-4">
            适用于需要自定义配置的场景，运行后选择菜单选项"1"即可快速安装：
          </p>

          <div className="relative group">
<<<<<<< HEAD
            <pre className="bg-gray-900 text-green-400 p-4  overflow-x-auto text-sm font-mono pr-14">
=======
            <pre className="bg-[hsl(var(--terminal-bg))] text-[hsl(var(--terminal-text))] p-4 rounded-lg overflow-x-auto text-sm font-mono pr-14">
>>>>>>> 01c0163b
              <code>{installData.interactiveCommand}</code>
            </pre>
            <Button
              variant="outline"
              size="icon"
              className={copyButtonClasses(copied === "interactive")}
              onClick={() =>
                copyToClipboard(installData.interactiveCommand, "interactive")
              }
              aria-label={
                copied === "interactive"
                  ? "交互式安装命令已复制到剪贴板"
                  : "复制交互式安装命令到剪贴板"
              }
              title={copied === "interactive" ? "已复制！" : "复制命令"}
            >
              {copied === "interactive" ? (
                <Check className="h-4 w-4" />
              ) : (
                <Copy className="h-4 w-4" />
              )}
            </Button>
          </div>

<<<<<<< HEAD
          <div className="mt-4 p-4 bg-primary/10 ">
            <h4 className="font-medium text-primary mb-2">使用说明：</h4>
            <ul className="text-sm text-blue-800 dark:text-blue-200 space-y-1">
=======
          <div className="mt-4 p-4 bg-[hsl(var(--info))]/10 rounded-lg">
            <h4 className="font-medium text-[hsl(var(--info))] mb-2">使用说明：</h4>
            <ul className="text-sm text-[hsl(var(--info))] space-y-1">
>>>>>>> 01c0163b
              <li>• 运行命令后将显示安装选项菜单</li>
              <li>• 选择"1"使用预置参数快速安装</li>
              <li>• 选择"2"进行完全自定义配置</li>
              <li>• 地理位置信息将自动检测</li>
            </ul>
          </div>
        </div>
      )}

      {/* 卸载命令 */}
      {installData.quickUninstallCommand && (
<<<<<<< HEAD
        <div className="bg-white dark:bg-gray-800  shadow p-6">
=======
        <div className="surface-base rounded-lg shadow-sm p-6">
>>>>>>> 01c0163b
          <div className="flex items-center space-x-3 mb-4">
            <Terminal className="h-6 w-6 text-[hsl(var(--error))]" />
            <h2 className="text-xl font-semibold text-foreground">
              快速卸载
            </h2>
          </div>

          <p className="text-muted-foreground mb-4">
            如需完全卸载监控探针，请在目标服务器上以root用户执行：
          </p>

          <div className="relative group">
<<<<<<< HEAD
            <pre className="bg-gray-900 text-red-400 p-4  overflow-x-auto text-sm font-mono pr-14">
=======
            <pre className="bg-[hsl(var(--terminal-bg))] text-[hsl(var(--error))] p-4 rounded-lg overflow-x-auto text-sm font-mono pr-14">
>>>>>>> 01c0163b
              <code>{installData.quickUninstallCommand}</code>
            </pre>
            <Button
              variant="outline"
              size="icon"
              className={copyButtonClasses(copied === "uninstall")}
              onClick={() =>
                copyToClipboard(installData.quickUninstallCommand, "uninstall")
              }
              aria-label={
                copied === "uninstall"
                  ? "卸载命令已复制到剪贴板"
                  : "复制卸载命令到剪贴板"
              }
              title={copied === "uninstall" ? "已复制！" : "复制命令"}
            >
              {copied === "uninstall" ? (
                <Check className="h-4 w-4" />
              ) : (
                <Copy className="h-4 w-4" />
              )}
            </Button>
          </div>

<<<<<<< HEAD
          <div className="mt-4 p-4 bg-red-50 dark:bg-red-900/20 ">
            <h4 className="font-medium text-red-900 dark:text-red-100 mb-2 flex items-center">
=======
          <div className="mt-4 p-4 bg-[hsl(var(--error))]/10 rounded-lg">
            <h4 className="font-medium text-[hsl(var(--error))] mb-2 flex items-center">
>>>>>>> 01c0163b
              <AlertCircle className="h-4 w-4 mr-2" />
              卸载注意事项：
            </h4>
            <ul className="text-sm text-[hsl(var(--error))] space-y-1">
              <li>• 卸载将停止监控服务并删除所有相关文件</li>
              <li>• 节点将从监控界面中自动移除</li>
              <li>• 历史监控数据将保留在主服务器上</li>
              <li>• 如需重新部署，请使用上方安装命令</li>
            </ul>
          </div>
        </div>
      )}
    </div>
  );
};<|MERGE_RESOLUTION|>--- conflicted
+++ resolved
@@ -35,13 +35,8 @@
 
   const copyButtonClasses = (isCopied: boolean) =>
     cn(
-<<<<<<< HEAD
-      "absolute top-3 right-3 z-10 h-9 w-9 min-h-0 min-w-0 p-0  shadow-[var(--shadow-sm)] transition-colors",
-      "border bg-white/95 text-primary hover:bg-primary/10 dark:bg-slate-900/80 dark:text-primary",
-=======
       "absolute top-3 right-3 z-10 h-9 w-9 min-h-0 min-w-0 p-0 rounded-md shadow-sm transition-colors",
       "border surface-elevated text-primary hover:bg-primary/10",
->>>>>>> 01c0163b
       isCopied
         ? "border-[hsl(var(--success))] text-[hsl(var(--success))]"
         : "border-primary/40",
@@ -254,11 +249,7 @@
       <div className="space-y-4">
         {/* 安全警告 (紧凑模式) */}
         {!installData.security.isSecure && (
-<<<<<<< HEAD
-          <div className="bg-yellow-50 dark:bg-yellow-900/20 border border-yellow-200 dark:border-yellow-800  p-3">
-=======
           <div className="bg-[hsl(var(--warning))]/10 border border-[hsl(var(--warning))]/30 rounded-lg p-3">
->>>>>>> 01c0163b
             <div className="flex items-center space-x-2">
               <ShieldAlert className="h-4 w-4 text-[hsl(var(--warning))]" />
               <span className="text-sm font-medium text-[hsl(var(--warning))]">
@@ -269,11 +260,7 @@
         )}
 
         {/* 快速安装命令 (紧凑版) */}
-<<<<<<< HEAD
-        <div className="bg-white dark:bg-gray-800  border p-4">
-=======
         <div className="surface-base rounded-lg border border-border p-4">
->>>>>>> 01c0163b
           <div className="flex items-center justify-between mb-3">
             <h3 className="text-sm font-medium text-foreground">
               快速安装命令
@@ -315,11 +302,7 @@
     <div className="space-y-6">
       {/* 服务器信息 */}
       <div className="grid grid-cols-1 md:grid-cols-2 gap-4">
-<<<<<<< HEAD
-        <div className="flex items-center justify-between p-3 bg-gray-50 dark:bg-gray-700 ">
-=======
         <div className="flex items-center justify-between p-3 bg-muted rounded-lg">
->>>>>>> 01c0163b
           <div className="flex items-center space-x-3">
             <Server className="h-5 w-5 text-primary" />
             <div>
@@ -343,11 +326,7 @@
             )}
           </Button>
         </div>
-<<<<<<< HEAD
-        <div className="flex items-center justify-between p-3 bg-gray-50 dark:bg-gray-700 ">
-=======
         <div className="flex items-center justify-between p-3 bg-muted rounded-lg">
->>>>>>> 01c0163b
           <div className="flex items-center space-x-3">
             <Key
               className={`h-5 w-5 ${installData.security.isSecure ? "text-[hsl(var(--success))]" : "text-[hsl(var(--warning))]"}`}
@@ -378,11 +357,7 @@
 
       {/* 安全警告 */}
       {!installData.security.isSecure && (
-<<<<<<< HEAD
-        <div className="bg-yellow-50 dark:bg-yellow-900/20 border border-yellow-200 dark:border-yellow-800  p-4">
-=======
         <div className="bg-[hsl(var(--warning))]/10 border border-[hsl(var(--warning))]/30 rounded-lg p-4">
->>>>>>> 01c0163b
           <div className="flex items-start space-x-3">
             <ShieldAlert className="h-5 w-5 text-[hsl(var(--warning))] mt-0.5" />
             <div className="flex-1">
@@ -417,11 +392,7 @@
 
       {/* 安全确认 */}
       {installData.security.isSecure && (
-<<<<<<< HEAD
-        <div className="bg-green-50 dark:bg-green-900/20 border border-green-200 dark:border-green-800  p-4">
-=======
         <div className="bg-[hsl(var(--success))]/10 border border-[hsl(var(--success))]/30 rounded-lg p-4">
->>>>>>> 01c0163b
           <div className="flex items-center space-x-3">
             <Shield className="h-5 w-5 text-[hsl(var(--success))]" />
             <div>
@@ -437,11 +408,7 @@
       )}
 
       {/* 快速安装命令 */}
-<<<<<<< HEAD
-      <div className="bg-white dark:bg-gray-800  shadow p-6">
-=======
       <div className="surface-base rounded-lg shadow-sm p-6">
->>>>>>> 01c0163b
         <div className="flex items-center space-x-3 mb-4">
           <Terminal className="h-6 w-6 text-[hsl(var(--success))]" />
           <h2 className="text-xl font-semibold text-foreground">
@@ -454,11 +421,7 @@
         </p>
 
         <div className="relative group">
-<<<<<<< HEAD
-          <pre className="bg-gray-900 text-green-400 p-4  overflow-x-auto text-sm font-mono pr-14">
-=======
           <pre className="bg-[hsl(var(--terminal-bg))] text-[hsl(var(--terminal-text))] p-4 rounded-lg overflow-x-auto text-sm font-mono pr-14">
->>>>>>> 01c0163b
             <code>{installData.quickCommand}</code>
           </pre>
           <Button
@@ -494,11 +457,7 @@
 
       {/* 交互式安装命令 */}
       {installData.interactiveCommand && (
-<<<<<<< HEAD
-        <div className="bg-white dark:bg-gray-800  shadow p-6">
-=======
         <div className="surface-base rounded-lg shadow-sm p-6">
->>>>>>> 01c0163b
           <div className="flex items-center space-x-3 mb-4">
             <Terminal className="h-6 w-6 text-primary" />
             <h2 className="text-xl font-semibold text-foreground">
@@ -511,11 +470,7 @@
           </p>
 
           <div className="relative group">
-<<<<<<< HEAD
-            <pre className="bg-gray-900 text-green-400 p-4  overflow-x-auto text-sm font-mono pr-14">
-=======
             <pre className="bg-[hsl(var(--terminal-bg))] text-[hsl(var(--terminal-text))] p-4 rounded-lg overflow-x-auto text-sm font-mono pr-14">
->>>>>>> 01c0163b
               <code>{installData.interactiveCommand}</code>
             </pre>
             <Button
@@ -540,15 +495,9 @@
             </Button>
           </div>
 
-<<<<<<< HEAD
-          <div className="mt-4 p-4 bg-primary/10 ">
-            <h4 className="font-medium text-primary mb-2">使用说明：</h4>
-            <ul className="text-sm text-blue-800 dark:text-blue-200 space-y-1">
-=======
           <div className="mt-4 p-4 bg-[hsl(var(--info))]/10 rounded-lg">
             <h4 className="font-medium text-[hsl(var(--info))] mb-2">使用说明：</h4>
             <ul className="text-sm text-[hsl(var(--info))] space-y-1">
->>>>>>> 01c0163b
               <li>• 运行命令后将显示安装选项菜单</li>
               <li>• 选择"1"使用预置参数快速安装</li>
               <li>• 选择"2"进行完全自定义配置</li>
@@ -560,11 +509,7 @@
 
       {/* 卸载命令 */}
       {installData.quickUninstallCommand && (
-<<<<<<< HEAD
-        <div className="bg-white dark:bg-gray-800  shadow p-6">
-=======
         <div className="surface-base rounded-lg shadow-sm p-6">
->>>>>>> 01c0163b
           <div className="flex items-center space-x-3 mb-4">
             <Terminal className="h-6 w-6 text-[hsl(var(--error))]" />
             <h2 className="text-xl font-semibold text-foreground">
@@ -577,11 +522,7 @@
           </p>
 
           <div className="relative group">
-<<<<<<< HEAD
-            <pre className="bg-gray-900 text-red-400 p-4  overflow-x-auto text-sm font-mono pr-14">
-=======
             <pre className="bg-[hsl(var(--terminal-bg))] text-[hsl(var(--error))] p-4 rounded-lg overflow-x-auto text-sm font-mono pr-14">
->>>>>>> 01c0163b
               <code>{installData.quickUninstallCommand}</code>
             </pre>
             <Button
@@ -606,13 +547,8 @@
             </Button>
           </div>
 
-<<<<<<< HEAD
-          <div className="mt-4 p-4 bg-red-50 dark:bg-red-900/20 ">
-            <h4 className="font-medium text-red-900 dark:text-red-100 mb-2 flex items-center">
-=======
           <div className="mt-4 p-4 bg-[hsl(var(--error))]/10 rounded-lg">
             <h4 className="font-medium text-[hsl(var(--error))] mb-2 flex items-center">
->>>>>>> 01c0163b
               <AlertCircle className="h-4 w-4 mr-2" />
               卸载注意事项：
             </h4>
