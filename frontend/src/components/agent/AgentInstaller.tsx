import React, { useState } from "react";
import { logger } from "@/utils/logger";
import { AgentInstallCommands } from "./AgentInstallCommands";
import { Button } from "@/components/ui/button";
import { Download, AlertTriangle, Copy, Check } from "lucide-react";

export const AgentInstaller: React.FC = () => {
  const [copied, setCopied] = useState(false);

  const uninstallCommand =
    "curl -fsSL https://raw.githubusercontent.com/lonelyrower/SsalgTen/main/scripts/install-agent.sh | bash -s -- --uninstall";

  const copyToClipboard = async (text: string) => {
    try {
      if (navigator.clipboard && window.isSecureContext) {
        await navigator.clipboard.writeText(text);
      } else {
        const textArea = document.createElement("textarea");
        textArea.value = text;
        textArea.style.position = "fixed";
        textArea.style.left = "-999999px";
        textArea.style.top = "-999999px";
        document.body.appendChild(textArea);
        textArea.focus();
        textArea.select();
        document.execCommand("copy");
        textArea.remove();
      }

      setCopied(true);
      setTimeout(() => setCopied(false), 3000);
    } catch (error) {
      logger.error("Failed to copy:", error);
      alert("复制失败，请手动选择并复制命令");
    }
  };

  return (
    <div className="space-y-6">
      {/* Header */}
<<<<<<< HEAD
      <div className="bg-white dark:bg-gray-800  shadow p-6">
=======
      <div className="surface-base rounded-lg shadow-sm p-6">
>>>>>>> 01c0163b
        <div className="flex items-center space-x-3 mb-4">
          <Download className="h-8 w-8 text-primary" />
          <div>
            <h1 className="text-2xl font-bold text-foreground">
              节点安装部署
            </h1>
            <p className="text-muted-foreground">
              使用下面的命令在新服务器上快速部署监控节点
            </p>
          </div>
        </div>
      </div>

      {/* 使用共享的安装命令组件 */}
      <AgentInstallCommands />

      {/* 卸载说明 */}
<<<<<<< HEAD
      <div className="bg-white dark:bg-gray-800  shadow p-6">
=======
      <div className="surface-base rounded-lg shadow-sm p-6">
>>>>>>> 01c0163b
        <div className="flex items-center space-x-3 mb-4">
          <AlertTriangle className="h-6 w-6 text-[hsl(var(--warning))]" />
          <h2 className="text-xl font-semibold text-foreground">
            卸载节点
          </h2>
        </div>

        <p className="text-muted-foreground mb-4">
          如需卸载已安装的节点，请在目标服务器上执行：
        </p>

        <div className="relative">
<<<<<<< HEAD
          <pre className="bg-red-900 text-red-200 p-4  overflow-x-auto text-sm font-mono">
=======
          <pre className="bg-[hsl(var(--terminal-bg))] text-[hsl(var(--error))] p-4 rounded-lg overflow-x-auto text-sm font-mono">
>>>>>>> 01c0163b
            <code>{uninstallCommand}</code>
          </pre>
          <Button
            size="sm"
            variant="outline"
            className={`absolute top-2 right-2 transition-all duration-200 ${
              copied
                ? "bg-[hsl(var(--success))] border-[hsl(var(--success))] hover:bg-[hsl(var(--success))]/90 text-white"
                : "surface-elevated border-border hover:bg-muted text-foreground"
            }`}
            onClick={() => copyToClipboard(uninstallCommand)}
            aria-label={
              copied ? "卸载命令已复制到剪贴板" : "复制卸载命令到剪贴板"
            }
            title={copied ? "已复制！" : "复制命令"}
          >
            {copied ? (
              <>
                <Check className="h-4 w-4 text-white mr-1" />
                <span className="text-xs">已复制</span>
              </>
            ) : (
              <>
                <Copy className="h-4 w-4 mr-1" />
                <span className="text-xs">复制</span>
              </>
            )}
          </Button>
        </div>

<<<<<<< HEAD
        <div className="mt-4 p-4 bg-orange-50 dark:bg-orange-900/20 ">
          <h4 className="font-medium text-orange-900 dark:text-orange-100 mb-2">
=======
        <div className="mt-4 p-4 bg-[hsl(var(--warning))]/10 rounded-lg">
          <h4 className="font-medium text-[hsl(var(--warning))] mb-2">
>>>>>>> 01c0163b
            卸载操作将：
          </h4>
          <ul className="text-sm text-[hsl(var(--warning))] space-y-1">
            <li>• 停止并删除节点容器</li>
            <li>• 删除系统服务</li>
            <li>• 清理配置文件和日志</li>
            <li>• 可选择是否保留Docker环境</li>
          </ul>
        </div>
      </div>

      {/* 安装要求 */}
<<<<<<< HEAD
      <div className="bg-white dark:bg-gray-800  shadow p-6">
        <h2 className="text-xl font-semibold text-gray-900 dark:text-white mb-4">
=======
      <div className="surface-base rounded-lg shadow-sm p-6">
        <h2 className="text-xl font-semibold text-foreground mb-4">
>>>>>>> 01c0163b
          系统要求
        </h2>

        <div className="grid grid-cols-1 md:grid-cols-2 gap-6">
          <div>
            <h3 className="font-medium text-foreground mb-2">
              支持的操作系统
            </h3>
            <ul className="text-sm text-muted-foreground space-y-1">
              <li>• Ubuntu 18.04+ / Debian 9+</li>
              <li>• CentOS 7+ / RHEL 7+</li>
              <li>• Fedora 30+</li>
              <li>• 其他主流Linux发行版</li>
            </ul>
          </div>

          <div>
            <h3 className="font-medium text-foreground mb-2">
              硬件要求
            </h3>
            <ul className="text-sm text-muted-foreground space-y-1">
              <li>• 内存：最少512MB（推荐1GB+）</li>
              <li>• 存储：最少1GB可用空间</li>
              <li>• 网络：可访问互联网</li>
              <li>• 架构：x86_64</li>
            </ul>
          </div>
        </div>

<<<<<<< HEAD
        <div className="mt-6 p-4 bg-green-50 dark:bg-green-900/20 ">
          <h4 className="font-medium text-green-900 dark:text-green-100 mb-2">
=======
        <div className="mt-6 p-4 bg-[hsl(var(--success))]/10 rounded-lg">
          <h4 className="font-medium text-[hsl(var(--success))] mb-2">
>>>>>>> 01c0163b
            安装过程会自动：
          </h4>
          <ul className="text-sm text-[hsl(var(--success))] space-y-1">
            <li>• 检测并安装Docker环境</li>
            <li>• 下载监控程序代码</li>
            <li>• 配置网络监控工具</li>
            <li>• 设置防火墙规则</li>
            <li>• 创建系统服务</li>
          </ul>
        </div>
      </div>

      {/* 故障排除 */}
<<<<<<< HEAD
      <div className="bg-white dark:bg-gray-800  shadow p-6">
        <h2 className="text-xl font-semibold text-gray-900 dark:text-white mb-4">
=======
      <div className="surface-base rounded-lg shadow-sm p-6">
        <h2 className="text-xl font-semibold text-foreground mb-4">
>>>>>>> 01c0163b
          故障排除
        </h2>

        <div className="space-y-4">
          <div>
            <h3 className="font-medium text-foreground mb-2">
              如果安装失败：
            </h3>
            <ul className="text-sm text-muted-foreground space-y-1">
              <li>• 确保以root用户或sudo权限运行</li>
              <li>• 检查网络连接是否正常</li>
              <li>• 确认防火墙允许端口3002</li>
              <li>
                • 查看安装日志：
                <code className="bg-muted px-1 rounded">
                  docker logs ssalgten-agent
                </code>
              </li>
            </ul>
          </div>

          <div>
            <h3 className="font-medium text-foreground mb-2">
              如果节点未显示：
            </h3>
            <ul className="text-sm text-muted-foreground space-y-1">
              <li>• 等待1-2分钟让节点完成注册</li>
              <li>
                • 检查节点服务状态：
                <code className="bg-muted px-1 rounded">
                  docker ps
                </code>
              </li>
              <li>• 验证API密钥是否正确</li>
              <li>• 确认主服务器地址可以访问</li>
            </ul>
          </div>
        </div>
      </div>
    </div>
  );
};<|MERGE_RESOLUTION|>--- conflicted
+++ resolved
@@ -38,11 +38,7 @@
   return (
     <div className="space-y-6">
       {/* Header */}
-<<<<<<< HEAD
-      <div className="bg-white dark:bg-gray-800  shadow p-6">
-=======
-      <div className="surface-base rounded-lg shadow-sm p-6">
->>>>>>> 01c0163b
+      <div className="surface-base rounded-lg shadow-sm p-6">
         <div className="flex items-center space-x-3 mb-4">
           <Download className="h-8 w-8 text-primary" />
           <div>
@@ -60,11 +56,7 @@
       <AgentInstallCommands />
 
       {/* 卸载说明 */}
-<<<<<<< HEAD
-      <div className="bg-white dark:bg-gray-800  shadow p-6">
-=======
-      <div className="surface-base rounded-lg shadow-sm p-6">
->>>>>>> 01c0163b
+      <div className="surface-base rounded-lg shadow-sm p-6">
         <div className="flex items-center space-x-3 mb-4">
           <AlertTriangle className="h-6 w-6 text-[hsl(var(--warning))]" />
           <h2 className="text-xl font-semibold text-foreground">
@@ -77,11 +69,7 @@
         </p>
 
         <div className="relative">
-<<<<<<< HEAD
-          <pre className="bg-red-900 text-red-200 p-4  overflow-x-auto text-sm font-mono">
-=======
           <pre className="bg-[hsl(var(--terminal-bg))] text-[hsl(var(--error))] p-4 rounded-lg overflow-x-auto text-sm font-mono">
->>>>>>> 01c0163b
             <code>{uninstallCommand}</code>
           </pre>
           <Button
@@ -112,13 +100,8 @@
           </Button>
         </div>
 
-<<<<<<< HEAD
-        <div className="mt-4 p-4 bg-orange-50 dark:bg-orange-900/20 ">
-          <h4 className="font-medium text-orange-900 dark:text-orange-100 mb-2">
-=======
         <div className="mt-4 p-4 bg-[hsl(var(--warning))]/10 rounded-lg">
           <h4 className="font-medium text-[hsl(var(--warning))] mb-2">
->>>>>>> 01c0163b
             卸载操作将：
           </h4>
           <ul className="text-sm text-[hsl(var(--warning))] space-y-1">
@@ -131,13 +114,8 @@
       </div>
 
       {/* 安装要求 */}
-<<<<<<< HEAD
-      <div className="bg-white dark:bg-gray-800  shadow p-6">
-        <h2 className="text-xl font-semibold text-gray-900 dark:text-white mb-4">
-=======
       <div className="surface-base rounded-lg shadow-sm p-6">
         <h2 className="text-xl font-semibold text-foreground mb-4">
->>>>>>> 01c0163b
           系统要求
         </h2>
 
@@ -167,13 +145,8 @@
           </div>
         </div>
 
-<<<<<<< HEAD
-        <div className="mt-6 p-4 bg-green-50 dark:bg-green-900/20 ">
-          <h4 className="font-medium text-green-900 dark:text-green-100 mb-2">
-=======
         <div className="mt-6 p-4 bg-[hsl(var(--success))]/10 rounded-lg">
           <h4 className="font-medium text-[hsl(var(--success))] mb-2">
->>>>>>> 01c0163b
             安装过程会自动：
           </h4>
           <ul className="text-sm text-[hsl(var(--success))] space-y-1">
@@ -187,13 +160,8 @@
       </div>
 
       {/* 故障排除 */}
-<<<<<<< HEAD
-      <div className="bg-white dark:bg-gray-800  shadow p-6">
-        <h2 className="text-xl font-semibold text-gray-900 dark:text-white mb-4">
-=======
       <div className="surface-base rounded-lg shadow-sm p-6">
         <h2 className="text-xl font-semibold text-foreground mb-4">
->>>>>>> 01c0163b
           故障排除
         </h2>
 
