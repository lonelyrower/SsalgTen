import React, { useState, useRef, useEffect } from "react";
import { useMobile } from "@/hooks/useMobile";
import { Expand, Minimize } from "lucide-react";
import { Button } from "./button";

interface ResponsiveChartProps {
  children: React.ReactNode;
  title?: string;
  className?: string;
  minHeight?: string;
  mobileHeight?: string;
  allowFullscreen?: boolean;
  scrollable?: boolean;
}

export const ResponsiveChart: React.FC<ResponsiveChartProps> = ({
  children,
  title,
  className = "",
  minHeight = "300px",
  mobileHeight = "250px",
  allowFullscreen = false,
  scrollable = false,
}) => {
  const { isMobile, screenHeight } = useMobile();
  const [isFullscreen, setIsFullscreen] = useState(false);
  const containerRef = useRef<HTMLDivElement>(null);

  const handleFullscreenToggle = () => {
    setIsFullscreen(!isFullscreen);
  };

  // ESC 键退出全屏
  useEffect(() => {
    const handleEscKey = (event: KeyboardEvent) => {
      if (event.key === "Escape" && isFullscreen) {
        setIsFullscreen(false);
      }
    };

    if (isFullscreen) {
      document.addEventListener("keydown", handleEscKey);
      document.body.style.overflow = "hidden";
    } else {
      document.body.style.overflow = "";
    }

    return () => {
      document.removeEventListener("keydown", handleEscKey);
      document.body.style.overflow = "";
    };
  }, [isFullscreen]);

  const chartHeight = isMobile ? mobileHeight : minHeight;

  // 全屏模式
  if (isFullscreen) {
    return (
      <div className="fixed inset-0 z-50 surface-base flex flex-col">
        {/* 全屏模式头部 */}
        <div className="flex items-center justify-between p-4 border-b border-border">
          <h3 className="text-lg font-semibold text-foreground">
            {title || "图表"}
          </h3>
          <Button
            variant="ghost"
            size="sm"
            onClick={handleFullscreenToggle}
            className="mobile-touch-target"
          >
            <Minimize className="h-4 w-4" />
            <span className="ml-2 hidden sm:inline">退出全屏</span>
          </Button>
        </div>

        {/* 全屏内容 */}
        <div className="flex-1 p-4 overflow-auto mobile-scroll">
          <div
            className="w-full h-full"
            style={{
              minHeight: `${screenHeight - 120}px`, // 减去头部和边距
            }}
          >
            {children}
          </div>
        </div>
      </div>
    );
  }

  // 普通模式
  return (
    <div
      ref={containerRef}
<<<<<<< HEAD
      className={`relative bg-white dark:bg-gray-800  shadow-lg border border-gray-200 dark:border-gray-700 mobile-safe ${className}`}
=======
      className={`relative surface-elevated rounded-lg shadow-lg border border-border mobile-safe ${className}`}
>>>>>>> 01c0163b
    >
      {/* 图表头部 */}
      {(title || allowFullscreen) && (
        <div className="flex items-center justify-between p-4 border-b border-border">
          {title && (
            <h3 className="text-lg font-semibold text-foreground mobile-text-readable">
              {title}
            </h3>
          )}
          {allowFullscreen && isMobile && (
            <Button
              variant="ghost"
              size="sm"
              onClick={handleFullscreenToggle}
              className="mobile-touch-target"
            >
              <Expand className="h-4 w-4" />
            </Button>
          )}
        </div>
      )}

      {/* 图表内容 */}
      <div
        className={`p-4 ${scrollable ? "overflow-auto mobile-scroll" : "overflow-hidden"}`}
        style={{
          height: chartHeight,
          minHeight: chartHeight,
        }}
      >
        {/* 移动端优化容器 */}
        <div
          className="w-full h-full"
          style={{ minWidth: isMobile ? "100%" : "auto" }}
        >
          {children}
        </div>
      </div>
    </div>
  );
};

// 移动端优化的图表网格容器
interface ChartGridProps {
  children: React.ReactNode;
  columns?: {
    sm?: number;
    md?: number;
    lg?: number;
    xl?: number;
  };
  gap?: string;
  className?: string;
}

export const ChartGrid: React.FC<ChartGridProps> = ({
  children,
  gap = "1rem",
  className = "",
}) => {
  const { isMobile } = useMobile();

  const gridColumns = isMobile ? 1 : `repeat(auto-fit, minmax(350px, 1fr))`;

  return (
    <div
      className={`grid gap-4 sm:gap-6 ${className}`}
      style={{
        gridTemplateColumns: gridColumns,
        gap,
      }}
    >
      {children}
    </div>
  );
};

// 移动端优化的指标卡片
interface MetricCardProps {
  title: string;
  value: string | number;
  subtitle?: string;
  icon?: React.ComponentType<{ className?: string }>;
  trend?: {
    value: number;
    isPositive: boolean;
  };
  className?: string;
}

export const MetricCard: React.FC<MetricCardProps> = ({
  title,
  value,
  subtitle,
  icon: Icon,
  trend,
  className = "",
}) => {
  const { isMobile } = useMobile();

  return (
    <div
<<<<<<< HEAD
      className={`bg-white dark:bg-gray-800  p-4 sm:p-6 shadow-sm border border-gray-200 dark:border-gray-700 mobile-safe ${className}`}
=======
      className={`surface-elevated rounded-lg p-4 sm:p-6 shadow-sm border border-border mobile-safe ${className}`}
>>>>>>> 01c0163b
    >
      <div className="flex items-start justify-between">
        <div className="flex-1 min-w-0">
          <p className="text-sm font-medium text-muted-foreground mobile-text-readable">
            {title}
          </p>
          <p
            className={`mt-2 font-bold text-foreground mobile-text-readable ${
              isMobile ? "text-2xl" : "text-3xl"
            }`}
          >
            {value}
          </p>
          {subtitle && (
            <p className="mt-1 text-sm text-muted-foreground">
              {subtitle}
            </p>
          )}
        </div>
        {Icon && (
          <div className="flex-shrink-0">
            <Icon
              className={`text-gray-400 ${isMobile ? "h-6 w-6" : "h-8 w-8"}`}
            />
          </div>
        )}
      </div>
      {trend && (
        <div className="mt-4 flex items-center text-sm">
          <span
            className={`font-medium ${
              trend.isPositive
                ? "text-[hsl(var(--success))]"
                : "text-[hsl(var(--error))]"
            }`}
          >
            {trend.isPositive ? "+" : ""}
            {trend.value}%
          </span>
          <span className="ml-2 text-muted-foreground">较上期</span>
        </div>
      )}
    </div>
  );
};<|MERGE_RESOLUTION|>--- conflicted
+++ resolved
@@ -92,11 +92,7 @@
   return (
     <div
       ref={containerRef}
-<<<<<<< HEAD
-      className={`relative bg-white dark:bg-gray-800  shadow-lg border border-gray-200 dark:border-gray-700 mobile-safe ${className}`}
-=======
       className={`relative surface-elevated rounded-lg shadow-lg border border-border mobile-safe ${className}`}
->>>>>>> 01c0163b
     >
       {/* 图表头部 */}
       {(title || allowFullscreen) && (
@@ -199,11 +195,7 @@
 
   return (
     <div
-<<<<<<< HEAD
-      className={`bg-white dark:bg-gray-800  p-4 sm:p-6 shadow-sm border border-gray-200 dark:border-gray-700 mobile-safe ${className}`}
-=======
       className={`surface-elevated rounded-lg p-4 sm:p-6 shadow-sm border border-border mobile-safe ${className}`}
->>>>>>> 01c0163b
     >
       <div className="flex items-start justify-between">
         <div className="flex-1 min-w-0">
