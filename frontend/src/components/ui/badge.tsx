import * as React from "react";
import { cva, type VariantProps } from "class-variance-authority";
import { cn } from "@/lib/utils";

const badgeVariants = cva(
  "inline-flex items-center border px-2.5 py-0.5 text-xs font-semibold transition-all duration-200 focus:outline-none focus:ring-2 focus:ring-ring focus:ring-offset-2",
  {
    variants: {
      variant: {
        default:
          "border-transparent bg-primary text-primary-foreground hover:bg-primary/80",
        secondary:
          "border-transparent bg-secondary text-secondary-foreground hover:bg-secondary/80",
        destructive:
          "border-transparent bg-red-500 dark:bg-red-600 text-white dark:text-gray-50 hover:bg-red-600 dark:hover:bg-red-700",
        outline: "text-foreground border-gray-300 dark:border-gray-600",
        success:
<<<<<<< HEAD
          "border-transparent bg-green-500 dark:bg-green-600 text-white dark:text-gray-50 hover:bg-green-600 dark:hover:bg-green-700",
        warning:
          "border-transparent bg-yellow-500 dark:bg-yellow-600 text-white dark:text-gray-50 hover:bg-yellow-600 dark:hover:bg-yellow-700",
=======
          "border-transparent bg-[hsl(var(--success))] text-[hsl(var(--success-foreground))] hover:bg-[hsl(var(--success))]/80",
        warning:
          "border-transparent bg-[hsl(var(--warning))] text-[hsl(var(--warning-foreground))] hover:bg-[hsl(var(--warning))]/80",
        info:
          "border-transparent bg-[hsl(var(--info))] text-[hsl(var(--info-foreground))] hover:bg-[hsl(var(--info))]/80",
>>>>>>> 01c0163b
      },
    },
    defaultVariants: {
      variant: "default",
    },
  },
);

export interface BadgeProps
  extends React.HTMLAttributes<HTMLDivElement>,
    VariantProps<typeof badgeVariants> {}

function Badge({ className, variant, ...props }: BadgeProps) {
  return (
    <div
      className={cn(badgeVariants({ variant }), "rounded-full", className)}
      {...props}
    />
  );
}

export { Badge };<|MERGE_RESOLUTION|>--- conflicted
+++ resolved
@@ -15,17 +15,11 @@
           "border-transparent bg-red-500 dark:bg-red-600 text-white dark:text-gray-50 hover:bg-red-600 dark:hover:bg-red-700",
         outline: "text-foreground border-gray-300 dark:border-gray-600",
         success:
-<<<<<<< HEAD
-          "border-transparent bg-green-500 dark:bg-green-600 text-white dark:text-gray-50 hover:bg-green-600 dark:hover:bg-green-700",
-        warning:
-          "border-transparent bg-yellow-500 dark:bg-yellow-600 text-white dark:text-gray-50 hover:bg-yellow-600 dark:hover:bg-yellow-700",
-=======
           "border-transparent bg-[hsl(var(--success))] text-[hsl(var(--success-foreground))] hover:bg-[hsl(var(--success))]/80",
         warning:
           "border-transparent bg-[hsl(var(--warning))] text-[hsl(var(--warning-foreground))] hover:bg-[hsl(var(--warning))]/80",
         info:
           "border-transparent bg-[hsl(var(--info))] text-[hsl(var(--info-foreground))] hover:bg-[hsl(var(--info))]/80",
->>>>>>> 01c0163b
       },
     },
     defaultVariants: {
