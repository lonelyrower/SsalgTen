import React from "react";
import { Loader2 } from "lucide-react";

interface LoadingSpinnerProps {
  size?: "xs" | "sm" | "md" | "lg" | "xl";
  text?: string;
  className?: string;
  center?: boolean;
  fullScreen?: boolean;
  variant?: "default" | "elegant" | "minimal";
}

const sizeClasses = {
  xs: "h-4 w-4",
  sm: "h-6 w-6",
  md: "h-8 w-8",
  lg: "h-12 w-12",
  xl: "h-16 w-16",
};

const textSizeClasses = {
  xs: "text-xs",
  sm: "text-sm",
  md: "text-base",
  lg: "text-lg",
  xl: "text-xl",
};

export const LoadingSpinner: React.FC<LoadingSpinnerProps> = ({
  size = "lg",
  text,
  className = "",
  center = true,
  fullScreen = false,
  variant = "default",
}) => {
  const spinnerContent = () => {
    switch (variant) {
      case "elegant":
        return (
          <div className="relative">
            <div className="absolute inset-0 rounded-full border-4 border-primary/20"></div>
            <Loader2
              className={`${sizeClasses[size]} animate-spin text-primary relative z-10`}
            />
            <div className="absolute inset-0 rounded-full border-t-4 border-primary animate-spin"></div>
          </div>
        );
      case "minimal":
        return (
          <div
<<<<<<< HEAD
            className={`${sizeClasses[size]} border-4 border-gray-200 dark:border-gray-600 border-t-blue-600 dark:border-t-blue-300 rounded-full animate-spin`}
=======
            className={`${sizeClasses[size]} border-4 border-border border-t-[hsl(var(--info))] rounded-full animate-spin`}
>>>>>>> 01c0163b
          ></div>
        );
      default:
        return (
          <Loader2
            className={`${sizeClasses[size]} animate-spin text-primary drop-shadow-sm`}
          />
        );
    }
  };

  const content = (
    <div className="flex flex-col items-center space-y-4">
      {spinnerContent()}
      {text && (
        <p
<<<<<<< HEAD
          className={`${textSizeClasses[size]} text-gray-600 dark:text-gray-300 font-medium animate-pulse`}
=======
          className={`${textSizeClasses[size]} text-muted-foreground font-medium animate-pulse`}
>>>>>>> 01c0163b
        >
          {text}
        </p>
      )}
    </div>
  );

  if (fullScreen) {
    return (
      <div
        className={`min-h-screen surface-base flex items-center justify-center ${className}`}
      >
        <div className="relative">
<<<<<<< HEAD
          <div
            className="absolute inset-0 bg-gradient-to-r from-blue-50 to-cyan-50 dark:from-blue-900/20 dark:to-cyan-900/20 blur-xl opacity-60 transform -rotate-6 scale-110"
            style={{ borderRadius: 'var(--radius-2xl)' }}
          ></div>
          <div
            className="relative bg-white/80 dark:bg-gray-800/90 backdrop-blur-sm p-8 shadow-[var(--shadow-2xl)] border border-gray-200/50 dark:border-gray-600/50"
            style={{ borderRadius: 'var(--radius-2xl)' }}
          >
=======
          <div className="absolute inset-0 bg-gradient-to-r from-[hsl(var(--info))]/10 to-[hsl(var(--info))]/5 rounded-2xl blur-xl opacity-60 transform -rotate-6 scale-110"></div>
          <div className="relative surface-elevated/80 backdrop-blur-sm rounded-2xl p-8 shadow-2xl border border-border/50">
>>>>>>> 01c0163b
            {content}
          </div>
        </div>
      </div>
    );
  }

  if (center) {
    return (
      <div className={`flex items-center justify-center ${className}`}>
        {content}
      </div>
    );
  }

  return (
    <div className={`flex items-center space-x-3 ${className}`}>
      {spinnerContent()}
      {text && (
        <span
<<<<<<< HEAD
          className={`${textSizeClasses[size]} text-gray-600 dark:text-gray-300 font-medium`}
=======
          className={`${textSizeClasses[size]} text-muted-foreground font-medium`}
>>>>>>> 01c0163b
        >
          {text}
        </span>
      )}
    </div>
  );
};<|MERGE_RESOLUTION|>--- conflicted
+++ resolved
@@ -49,11 +49,7 @@
       case "minimal":
         return (
           <div
-<<<<<<< HEAD
-            className={`${sizeClasses[size]} border-4 border-gray-200 dark:border-gray-600 border-t-blue-600 dark:border-t-blue-300 rounded-full animate-spin`}
-=======
             className={`${sizeClasses[size]} border-4 border-border border-t-[hsl(var(--info))] rounded-full animate-spin`}
->>>>>>> 01c0163b
           ></div>
         );
       default:
@@ -70,11 +66,7 @@
       {spinnerContent()}
       {text && (
         <p
-<<<<<<< HEAD
-          className={`${textSizeClasses[size]} text-gray-600 dark:text-gray-300 font-medium animate-pulse`}
-=======
           className={`${textSizeClasses[size]} text-muted-foreground font-medium animate-pulse`}
->>>>>>> 01c0163b
         >
           {text}
         </p>
@@ -88,19 +80,8 @@
         className={`min-h-screen surface-base flex items-center justify-center ${className}`}
       >
         <div className="relative">
-<<<<<<< HEAD
-          <div
-            className="absolute inset-0 bg-gradient-to-r from-blue-50 to-cyan-50 dark:from-blue-900/20 dark:to-cyan-900/20 blur-xl opacity-60 transform -rotate-6 scale-110"
-            style={{ borderRadius: 'var(--radius-2xl)' }}
-          ></div>
-          <div
-            className="relative bg-white/80 dark:bg-gray-800/90 backdrop-blur-sm p-8 shadow-[var(--shadow-2xl)] border border-gray-200/50 dark:border-gray-600/50"
-            style={{ borderRadius: 'var(--radius-2xl)' }}
-          >
-=======
           <div className="absolute inset-0 bg-gradient-to-r from-[hsl(var(--info))]/10 to-[hsl(var(--info))]/5 rounded-2xl blur-xl opacity-60 transform -rotate-6 scale-110"></div>
           <div className="relative surface-elevated/80 backdrop-blur-sm rounded-2xl p-8 shadow-2xl border border-border/50">
->>>>>>> 01c0163b
             {content}
           </div>
         </div>
@@ -121,11 +102,7 @@
       {spinnerContent()}
       {text && (
         <span
-<<<<<<< HEAD
-          className={`${textSizeClasses[size]} text-gray-600 dark:text-gray-300 font-medium`}
-=======
           className={`${textSizeClasses[size]} text-muted-foreground font-medium`}
->>>>>>> 01c0163b
         >
           {text}
         </span>
