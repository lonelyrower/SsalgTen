import React, { useState } from "react";
import { ChevronDown } from "lucide-react";

interface Tab {
  id: string;
  label: string;
  icon?: React.ComponentType<{ className?: string }>;
}

interface ResponsiveTabsProps {
  tabs: Tab[];
  activeTab: string;
  onTabChange: (tabId: string) => void;
  className?: string;
}

interface TabButtonProps {
  tab: Tab;
  isActive: boolean;
  onClick: () => void;
  variant: "desktop" | "mobile";
  onKeyDown?: (e: React.KeyboardEvent) => void;
}

const TabButton: React.FC<TabButtonProps> = ({
  tab,
  isActive,
  onClick,
  variant,
  onKeyDown,
}) => {
  const Icon = tab.icon;

  // 桌面端样式
  const desktopStyles = `
    flex items-center space-x-2 py-3 px-4 border-b-2 font-medium text-sm whitespace-nowrap
    transition-all duration-200 rounded-t-lg transform
    focus:outline-none focus:ring-2 focus:ring-primary focus:ring-offset-2
    ${
      isActive
        ? "border-primary text-primary bg-primary/10 shadow-sm font-semibold scale-105"
        : "border-transparent text-muted-foreground hover:text-primary hover:border-primary/50 hover:bg-primary/5 hover:scale-105 hover:-translate-y-0.5 hover:shadow-sm"
    }
  `;

  // 移动端样式
  const mobileStyles = `
    w-full flex items-center space-x-3 p-3 text-left transition-all duration-200 transform
    focus:outline-none focus:ring-2 focus:ring-inset focus:ring-primary
    ${
      isActive
        ? "bg-primary/10 text-primary font-semibold"
        : "text-foreground hover:bg-primary/5 hover:text-primary hover:translate-x-1"
    }
  `;

  const iconSize = variant === "desktop" ? "h-4 w-4" : "h-5 w-5";

  // 根据变体决定属性
  if (variant === "desktop") {
    const ariaSelected = isActive ? "true" : "false";
    const ariaControls = `tabpanel-${tab.id}`;

    return (
      <button
        type="button"
        role="tab"
        aria-selected={ariaSelected}
        aria-controls={ariaControls}
        tabIndex={isActive ? 0 : -1}
        onClick={onClick}
        onKeyDown={onKeyDown}
        className={desktopStyles}
      >
        {Icon && <Icon className={iconSize} />}
        <span>{tab.label}</span>
      </button>
    );
  } else {
    const ariaSelected = isActive ? "true" : "false";

    return (
      <button
        type="button"
        role="option"
        aria-selected={ariaSelected}
        onClick={onClick}
        className={mobileStyles}
      >
        {Icon && <Icon className={iconSize} />}
        <span className="font-medium">{tab.label}</span>
      </button>
    );
  }
};

export const ResponsiveTabs: React.FC<ResponsiveTabsProps> = ({
  tabs,
  activeTab,
  onTabChange,
  className = "",
}) => {
  const [dropdownOpen, setDropdownOpen] = useState(false);

  // 查找当前激活的标签信息，如果找不到则回退到第一个标签
  const activeTabInfo = tabs.find((tab) => tab.id === activeTab) || tabs[0];

  // 统一的点击处理函数
  const handleTabClick = (tabId: string, closeDropdown = false) => {
    // 避免重复触发
    if (tabId !== activeTab) {
      onTabChange(tabId);
    }
    if (closeDropdown) {
      setDropdownOpen(false);
    }
  };

  // 键盘导航处理
  const handleKeyDown = (e: React.KeyboardEvent, currentIndex: number) => {
    let nextIndex = currentIndex;

    switch (e.key) {
      case "ArrowLeft":
        e.preventDefault();
        nextIndex = currentIndex > 0 ? currentIndex - 1 : tabs.length - 1;
        break;
      case "ArrowRight":
        e.preventDefault();
        nextIndex = currentIndex < tabs.length - 1 ? currentIndex + 1 : 0;
        break;
      case "Home":
        e.preventDefault();
        nextIndex = 0;
        break;
      case "End":
        e.preventDefault();
        nextIndex = tabs.length - 1;
        break;
      default:
        return;
    }

    const nextTabId = tabs[nextIndex].id;
    // 避免重复触发相同的 tab
    if (nextTabId !== activeTab) {
      onTabChange(nextTabId);
    }
  };

  return (
    <div className={className}>
      {/* 桌面端标签页 */}
      <div className="hidden md:block">
        <div className="border-b border-border">
          <nav
            className="-mb-px flex space-x-6"
            role="tablist"
            aria-label="内容选项卡"
          >
            {tabs.map((tab, index) => (
              <TabButton
                key={tab.id}
                tab={tab}
                isActive={activeTab === tab.id}
                onClick={() => handleTabClick(tab.id)}
                variant="desktop"
                onKeyDown={(e) => handleKeyDown(e, index)}
              />
            ))}
          </nav>
        </div>
      </div>

      {/* 移动端下拉菜单 */}
      <div className="md:hidden relative">
        <button
          type="button"
          onClick={() => setDropdownOpen(!dropdownOpen)}
          aria-expanded={dropdownOpen ? "true" : "false"}
          aria-haspopup="listbox"
          aria-label="选择标签页"
<<<<<<< HEAD
          className="w-full flex items-center justify-between p-3 bg-white dark:bg-gray-800 border border-gray-200 dark:border-gray-700  shadow-sm focus:outline-none focus:ring-2 focus:ring-primary focus:ring-offset-2 dark:focus:ring-offset-gray-900"
=======
          className="w-full flex items-center justify-between p-3 surface-elevated border border-border rounded-lg shadow-sm focus:outline-none focus:ring-2 focus:ring-primary focus:ring-offset-2"
>>>>>>> 01c0163b
        >
          <div className="flex items-center space-x-3">
            {activeTabInfo?.icon && (
              <activeTabInfo.icon className="h-5 w-5 text-primary" />
            )}
            <span className="font-medium text-foreground">
              {activeTabInfo?.label}
            </span>
          </div>
          <ChevronDown
            className={`h-5 w-5 text-gray-400 transition-transform duration-200 ${
              dropdownOpen ? "rotate-180" : ""
            }`}
          />
        </button>

        {dropdownOpen && (
          <>
            {/* 遮罩层 */}
            <div
              className="fixed inset-0 z-10"
              onClick={() => setDropdownOpen(false)}
            />

            {/* 下拉菜单 */}
            <div
<<<<<<< HEAD
              className="absolute top-full left-0 right-0 mt-2 bg-white dark:bg-gray-800 border border-gray-200 dark:border-gray-700  shadow-lg z-20 overflow-hidden"
=======
              className="absolute top-full left-0 right-0 mt-2 surface-elevated border border-border rounded-lg shadow-lg z-20 overflow-hidden"
>>>>>>> 01c0163b
              role="listbox"
              aria-label="选择标签页"
            >
              {tabs.map((tab) => (
                <TabButton
                  key={tab.id}
                  tab={tab}
                  isActive={activeTab === tab.id}
                  onClick={() => handleTabClick(tab.id, true)}
                  variant="mobile"
                />
              ))}
            </div>
          </>
        )}
      </div>
    </div>
  );
};<|MERGE_RESOLUTION|>--- conflicted
+++ resolved
@@ -180,11 +180,7 @@
           aria-expanded={dropdownOpen ? "true" : "false"}
           aria-haspopup="listbox"
           aria-label="选择标签页"
-<<<<<<< HEAD
-          className="w-full flex items-center justify-between p-3 bg-white dark:bg-gray-800 border border-gray-200 dark:border-gray-700  shadow-sm focus:outline-none focus:ring-2 focus:ring-primary focus:ring-offset-2 dark:focus:ring-offset-gray-900"
-=======
           className="w-full flex items-center justify-between p-3 surface-elevated border border-border rounded-lg shadow-sm focus:outline-none focus:ring-2 focus:ring-primary focus:ring-offset-2"
->>>>>>> 01c0163b
         >
           <div className="flex items-center space-x-3">
             {activeTabInfo?.icon && (
@@ -211,11 +207,7 @@
 
             {/* 下拉菜单 */}
             <div
-<<<<<<< HEAD
-              className="absolute top-full left-0 right-0 mt-2 bg-white dark:bg-gray-800 border border-gray-200 dark:border-gray-700  shadow-lg z-20 overflow-hidden"
-=======
               className="absolute top-full left-0 right-0 mt-2 surface-elevated border border-border rounded-lg shadow-lg z-20 overflow-hidden"
->>>>>>> 01c0163b
               role="listbox"
               aria-label="选择标签页"
             >
