--- conflicted
+++ resolved
@@ -103,12 +103,7 @@
   return (
     <div
       ref={contentRef}
-<<<<<<< HEAD
-      className="absolute z-50 mt-1 w-full bg-white dark:bg-gray-800 border border-gray-300 dark:border-gray-600 shadow-[var(--shadow-lg)] max-h-60 overflow-auto"
-      style={{ borderRadius: 'var(--radius-md)' }}
-=======
       className="absolute z-50 mt-1 w-full surface-elevated border border-border rounded-lg shadow-lg max-h-60 overflow-auto"
->>>>>>> 01c0163b
     >
       {children}
     </div>
@@ -132,13 +127,8 @@
     <button
       type="button"
       onClick={handleClick}
-<<<<<<< HEAD
-      className={`w-full px-3 py-2 text-left text-sm hover:bg-gray-100 dark:hover:bg-gray-700 transition-colors ${
-        isSelected ? "bg-blue-50 dark:bg-blue-900/40 text-blue-600 dark:text-blue-300 font-medium" : ""
-=======
       className={`w-full px-3 py-2 text-left text-sm hover:bg-muted transition-colors ${
         isSelected ? "bg-blue-50 text-blue-600 font-medium" : ""
->>>>>>> 01c0163b
       }`}
     >
       {children}
