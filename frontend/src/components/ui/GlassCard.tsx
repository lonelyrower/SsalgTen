--- conflicted
+++ resolved
@@ -2,32 +2,20 @@
 import { motion } from "framer-motion";
 import { Card } from "@/components/ui/card";
 import { cn } from "@/lib/utils";
-<<<<<<< HEAD
-=======
 
 type StyleVariant = "default" | "subtle" | "strong" | "tech" | "gradient";
 type ColorVariant = "success" | "warning" | "danger" | "info" | "purple" | "orange";
 type Variant = StyleVariant | ColorVariant;
->>>>>>> 05c2c759
 
 interface GlassCardProps {
   children: React.ReactNode;
   className?: string;
-<<<<<<< HEAD
-  variant?: "base" | "tech" | "stats" | "content" | "success" | "warning" | "danger" | "info";
-  size?: "sm" | "md" | "lg" | "xl";
-  animated?: boolean;
-  glow?: boolean;
-  interactive?: boolean;
-  motionEnabled?: boolean;
-=======
   variant?: Variant;
   animated?: boolean;
   glow?: boolean;
   hoverTransform?: boolean;
   hover?: boolean; // Alias for animated (backward compatibility)
   motion?: boolean; // Enable framer-motion animations
->>>>>>> 05c2c759
 }
 
 /**
@@ -65,14 +53,9 @@
     size = "lg",
     animated = true,
     glow = false,
-<<<<<<< HEAD
-    interactive = false,
-    motionEnabled = false,
-=======
     hoverTransform = true,
     hover,
     motion: enableMotion = false,
->>>>>>> 05c2c759
   }: GlassCardProps) => {
     // Backward compatibility: hover prop maps to animated
     const isAnimated = animated || (hover !== undefined ? hover : false);
@@ -98,22 +81,6 @@
         "bg-gradient-to-br from-[hsl(var(--surface-elevated))]/95 via-[hsl(var(--brand-cyan))]/5 to-[hsl(var(--brand-blue))]/10 border-white/20 lg:from-[hsl(var(--surface-elevated))]/80 lg:backdrop-blur-[12px]",
     };
 
-<<<<<<< HEAD
-    const config = variantConfig[variant];
-
-    // 内边距大小映射
-    const paddingClasses = {
-      sm: "p-4",
-      md: "p-5",
-      lg: "p-6",
-      xl: "p-8",
-    };
-
-    // 动画类
-    const animationClass = animated
-      ? "transition-all duration-300 ease-out hover:-translate-y-1"
-      : "";
-=======
     // Color variants (from admin/GlassCard)
     const colorVariants: Record<ColorVariant, {
       border: string;
@@ -173,7 +140,6 @@
         ? "transition-transform duration-500 hover:transform hover:scale-[1.02] hover:-translate-y-1 card-3d"
         : "transition-shadow duration-500 hover:shadow-xl"
       : "transition-colors duration-300";
->>>>>>> 05c2c759
 
     // 交互式卡片
     const interactiveClass = interactive
@@ -185,18 +151,6 @@
       ? "shadow-[0_0_30px_hsl(var(--card-accent-from)/0.3)]"
       : "";
 
-<<<<<<< HEAD
-    const cardContent = (
-      <>
-        {/* 悬停光晕效果 */}
-        {animated && (
-          <div
-            className={cn(
-              "pointer-events-none absolute inset-0 opacity-0 transition-opacity duration-300 group-hover:opacity-100 bg-gradient-to-br rounded-[var(--radius-lg)]",
-              config.glowColor
-            )}
-          />
-=======
     // Build className based on variant type
     let variantClasses = "";
     let colorConfig: typeof colorVariants[ColorVariant] | null = null;
@@ -262,7 +216,6 @@
         {/* 顶部装饰线 (style variants) */}
         {(variant === "tech" || variant === "gradient") && (
           <div className="absolute top-0 left-0 right-0 h-px bg-primary/30" />
->>>>>>> 05c2c759
         )}
 
         {/* 装饰性光点 */}
@@ -278,36 +231,6 @@
       </>
     );
 
-<<<<<<< HEAD
-    const baseClasses = cn(
-      config.className,
-      paddingClasses[size],
-      animationClass,
-      interactiveClass,
-      glowClass,
-      "relative overflow-hidden group",
-      className
-    );
-
-    // 使用 framer-motion 或普通 Card
-    if (motionEnabled) {
-      return (
-        <motion.div
-          className={baseClasses}
-          initial={{ opacity: 0, y: 20 }}
-          animate={{ opacity: 1, y: 0 }}
-          transition={{ duration: 0.3 }}
-        >
-          {cardContent}
-        </motion.div>
-      );
-    }
-
-    return (
-      <Card className={baseClasses}>
-        {cardContent}
-      </Card>
-=======
         {/* 科技感背景效果 (style variants) */}
         {variant === "tech" && (
           <>
@@ -316,7 +239,6 @@
           </>
         )}
       </Wrapper>
->>>>>>> 05c2c759
     );
   }
 );
