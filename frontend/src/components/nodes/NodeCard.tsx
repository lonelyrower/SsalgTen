--- conflicted
+++ resolved
@@ -58,19 +58,10 @@
     <motion.div
       className={`group relative cursor-pointer transition-all duration-300 ${
         isSelected
-<<<<<<< HEAD
-          ? isOnline
-            ? "border-cyan-500 shadow-[var(--shadow-xl)] shadow-cyan-500/20 ring-2 ring-cyan-500/30 bg-gradient-to-br from-cyan-50/80 to-blue-50/80 dark:from-cyan-900/30 dark:to-blue-900/30"
-            : "border-purple-500 shadow-[var(--shadow-xl)] shadow-purple-500/20 ring-2 ring-purple-500/30 bg-gradient-to-br from-purple-50/80 to-pink-50/80 dark:from-purple-900/30 dark:to-pink-900/30"
-          : isOnline
-            ? "border-green-200 dark:border-green-700/50 bg-gradient-to-br from-green-50/50 to-emerald-50/50 dark:from-green-900/20 dark:to-emerald-900/20 hover:shadow-[var(--shadow-lg)] hover:-translate-y-1 active:scale-[0.98]"
-            : "border-red-200 dark:border-red-700/50 bg-gradient-to-br from-red-50/50 to-rose-50/50 dark:from-red-900/20 dark:to-rose-900/20 hover:shadow-[var(--shadow-lg)] hover:-translate-y-1 active:scale-[0.98]"
-=======
           ? "card-selected-gradient ring-2 ring-[hsl(var(--brand-cyan))]/30"
           : isOnline
             ? "card-online-gradient hover:shadow-lg hover:-translate-y-0.5"
             : "card-offline-gradient hover:shadow-lg hover:-translate-y-0.5"
->>>>>>> 01c0163b
       }`}
       style={{
         borderRadius: 'var(--radius-lg)',
@@ -107,17 +98,10 @@
                 <CountryFlagSvg country={node.country} className="w-7 h-7" />
               )}
               <div>
-<<<<<<< HEAD
-                <h3 className="text-lg font-bold text-gray-900 dark:text-white mb-0.5 transition-colors duration-300 group-hover:text-cyan-600 dark:group-hover:text-cyan-400">
-                  {node.name}
-                </h3>
-                <p className="text-xs font-medium text-gray-600 dark:text-gray-300 flex items-center gap-1">
-=======
                 <h3 className="text-lg font-bold text-[hsl(var(--foreground))] mb-0.5">
                   {node.name}
                 </h3>
                 <p className="text-xs text-[hsl(var(--muted-foreground))] flex items-center gap-1">
->>>>>>> 01c0163b
                   <Globe className="h-3 w-3" />
                   {node.city}, {node.country}
                 </p>
@@ -136,13 +120,8 @@
             {/* ASN */}
             {node.asnNumber && (
               <div className="flex items-center gap-2">
-<<<<<<< HEAD
-                <span className="text-xs text-gray-500 dark:text-gray-400">ASN:</span>
-                <span className="text-sm font-semibold text-gray-800 dark:text-gray-100">
-=======
                 <span className="text-xs text-[hsl(var(--muted-foreground))]">ASN:</span>
                 <span className="text-sm font-semibold text-[hsl(var(--foreground))]">
->>>>>>> 01c0163b
                   {node.asnNumber}
                 </span>
               </div>
@@ -151,13 +130,8 @@
             {/* IPv4 */}
             {node.ipv4 && (
               <div className="flex items-center gap-2">
-<<<<<<< HEAD
-                <span className="text-xs text-gray-500 dark:text-gray-400">IPv4:</span>
-                <span className="text-xs font-mono font-semibold text-cyan-600 dark:text-cyan-300">
-=======
                 <span className="text-xs text-muted-foreground">IPv4:</span>
                 <span className="text-xs font-mono font-semibold text-[hsl(var(--brand-cyan))]">
->>>>>>> 01c0163b
                   {node.ipv4}
                 </span>
               </div>
@@ -165,13 +139,8 @@
 
             {/* 服务商 */}
             <div className="flex items-center gap-2">
-<<<<<<< HEAD
-              <span className="text-xs text-gray-500 dark:text-gray-400 whitespace-nowrap">服务商:</span>
-              <span className="text-sm font-semibold text-gray-800 dark:text-gray-100 truncate">
-=======
               <span className="text-xs text-muted-foreground whitespace-nowrap">服务商:</span>
               <span className="text-sm font-semibold text-foreground truncate">
->>>>>>> 01c0163b
                 {node.provider}
               </span>
             </div>
@@ -179,19 +148,12 @@
             {/* IPv6 */}
             {node.ipv6 && node.ipv6.includes(":") && (
               <div className="flex items-center gap-2">
-<<<<<<< HEAD
-                <span className="text-xs text-gray-500 dark:text-gray-400">IPv6:</span>
-                <span className="text-xs font-mono font-semibold text-purple-600 dark:text-purple-300 truncate">
-=======
                 <span className="text-xs text-muted-foreground">IPv6:</span>
                 <span className="text-xs font-mono font-semibold text-secondary truncate">
->>>>>>> 01c0163b
                   {node.ipv6}
                 </span>
               </div>
             )}
-<<<<<<< HEAD
-=======
 
             {/* 延迟 */}
             {latency !== null && latency !== undefined && (
@@ -211,50 +173,29 @@
                 </span>
               </div>
             )}
->>>>>>> 01c0163b
           </div>
 
           {/* CPU 和内存利用率 - 横跨整个卡片，始终显示 */}
           <div className="mt-4 space-y-3">
             {/* CPU */}
-<<<<<<< HEAD
-            <div className="group/progress">
-              <div className="flex items-center justify-between text-xs font-medium text-gray-600 dark:text-gray-300 mb-1.5">
-=======
             <div>
               <div className="flex items-center justify-between text-xs text-muted-foreground mb-1">
->>>>>>> 01c0163b
                 <div className="flex items-center gap-1.5">
                   <Cpu className="h-3.5 w-3.5 transition-transform duration-300 group-hover/progress:scale-110" />
                   <span>CPU</span>
                 </div>
-<<<<<<< HEAD
-                <span className="font-bold text-gray-900 dark:text-gray-50 tabular-nums">
-                  {cpuUsage > 0 ? `${cpuUsage.toFixed(1)}%` : '—'}
-                </span>
-              </div>
-              <div className="relative h-2 bg-gray-200 dark:bg-gray-800 rounded-full overflow-hidden shadow-inner">
-=======
                 <span className="font-semibold text-foreground">
                   {cpuUsage > 0 ? `${cpuUsage.toFixed(1)}%` : '—'}
                 </span>
               </div>
               <div className="h-1.5 bg-muted/70 rounded-full overflow-hidden">
->>>>>>> 01c0163b
                 <motion.div
                   className={`h-full rounded-full transition-all duration-300 ${
                     cpuUsage > 80
-<<<<<<< HEAD
-                      ? "bg-gradient-to-r from-red-500 to-red-600"
-                      : cpuUsage > 60
-                        ? "bg-gradient-to-r from-yellow-500 to-orange-500"
-                        : "bg-gradient-to-r from-green-500 to-emerald-500"
-=======
                       ? "bg-[hsl(var(--error))]"
                       : cpuUsage > 60
                         ? "bg-[hsl(var(--warning))]"
                         : "bg-[hsl(var(--success))]"
->>>>>>> 01c0163b
                   }`}
                   initial={{ width: 0 }}
                   animate={{ width: `${Math.min(cpuUsage, 100)}%` }}
@@ -269,44 +210,24 @@
             </div>
 
             {/* 内存 */}
-<<<<<<< HEAD
-            <div className="group/progress">
-              <div className="flex items-center justify-between text-xs font-medium text-gray-600 dark:text-gray-300 mb-1.5">
-=======
             <div>
               <div className="flex items-center justify-between text-xs text-muted-foreground mb-1">
->>>>>>> 01c0163b
                 <div className="flex items-center gap-1.5">
                   <MemoryStick className="h-3.5 w-3.5 transition-transform duration-300 group-hover/progress:scale-110" />
                   <span>内存</span>
                 </div>
-<<<<<<< HEAD
-                <span className="font-bold text-gray-900 dark:text-gray-50 tabular-nums">
-                  {memoryUsage > 0 ? `${memoryUsage.toFixed(1)}%` : '—'}
-                </span>
-              </div>
-              <div className="relative h-2 bg-gray-200 dark:bg-gray-800 rounded-full overflow-hidden shadow-inner">
-=======
                 <span className="font-semibold text-foreground">
                   {memoryUsage > 0 ? `${memoryUsage.toFixed(1)}%` : '—'}
                 </span>
               </div>
               <div className="h-1.5 bg-muted/70 rounded-full overflow-hidden">
->>>>>>> 01c0163b
                 <motion.div
                   className={`h-full rounded-full transition-all duration-300 ${
                     memoryUsage > 80
-<<<<<<< HEAD
-                      ? "bg-gradient-to-r from-red-500 to-red-600"
-                      : memoryUsage > 60
-                        ? "bg-gradient-to-r from-yellow-500 to-orange-500"
-                        : "bg-gradient-to-r from-purple-500 to-indigo-500"
-=======
                       ? "bg-[hsl(var(--error))]"
                       : memoryUsage > 60
                         ? "bg-[hsl(var(--warning))]"
                         : "bg-secondary"
->>>>>>> 01c0163b
                   }`}
                   initial={{ width: 0 }}
                   animate={{ width: `${Math.min(memoryUsage, 100)}%` }}
