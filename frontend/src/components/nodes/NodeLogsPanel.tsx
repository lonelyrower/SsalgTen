import { useState, useEffect } from "react";
import { motion } from "framer-motion";
import { X, RefreshCw, Calendar, AlertCircle, Info, CheckCircle } from "lucide-react";
import { Button } from "@/components/ui/button";
<<<<<<< HEAD
import { GlassCard } from '@/components/ui/GlassCard';
=======
import { GlassCard } from "@/components/ui/GlassCard";
>>>>>>> 05c2c759
import { apiService } from "@/services/api";
import type { NodeData } from "@/services/api";

interface NodeLogsPanelProps {
  node: NodeData;
  onClose: () => void;
}

interface NodeEvent {
  id: string;
  type: string;
  message?: string;
  details?: Record<string, unknown>;
  timestamp: string;
}


const getTypeIcon = (type: string) => {
  const lowerType = type.toLowerCase();
  if (lowerType.includes("error") || lowerType.includes("fail")) {
    return <AlertCircle className="h-4 w-4" />;
  }
  if (lowerType.includes("warning") || lowerType.includes("warn")) {
    return <AlertCircle className="h-4 w-4" />;
  }
  if (lowerType.includes("success") || lowerType.includes("complete")) {
    return <CheckCircle className="h-4 w-4" />;
  }
  return <Info className="h-4 w-4" />;
};

export const NodeLogsPanel: React.FC<NodeLogsPanelProps> = ({ node, onClose }) => {
  const [events, setEvents] = useState<NodeEvent[]>([]);
  const [loading, setLoading] = useState(true);
  const [error, setError] = useState<string | null>(null);

  const fetchEvents = async () => {
    setLoading(true);
    setError(null);
    try {
      const response = await apiService.getNodeEvents(node.id, 100);
      if (response.success && response.data) {
        setEvents(response.data as NodeEvent[]);
      } else {
        setError("Failed to load events");
      }
    } catch (err) {
      setError(err instanceof Error ? err.message : "Failed to load events");
    } finally {
      setLoading(false);
    }
  };

  useEffect(() => {
    fetchEvents();
    // eslint-disable-next-line react-hooks/exhaustive-deps
  }, [node.id]);

  return (
    <div className="fixed inset-0 bg-black/50 backdrop-blur-sm z-50 flex items-center justify-center p-4">
      <motion.div
        className="bg-[hsl(var(--surface-elevated))] rounded-2xl shadow-2xl max-w-4xl w-full max-h-[80vh] flex flex-col"
        initial={{ opacity: 0, scale: 0.95 }}
        animate={{ opacity: 1, scale: 1 }}
        exit={{ opacity: 0, scale: 0.95 }}
      >
        {/* Header */}
        <div className="flex items-center justify-between p-6 border-b border-[hsl(var(--border))]">
          <div>
            <h2 className="text-2xl font-bold text-[hsl(var(--foreground))]">节点日志</h2>
            <p className="text-sm text-[hsl(var(--muted-foreground))] mt-1">{node.name}</p>
          </div>
          <div className="flex items-center gap-2">
            <Button
              variant="outline"
              size="sm"
              onClick={fetchEvents}
              disabled={loading}
              className="gap-2"
            >
              <RefreshCw className={`h-4 w-4 ${loading ? "animate-spin" : ""}`} />
              刷新
            </Button>
            <Button variant="ghost" size="sm" onClick={onClose}>
              <X className="h-5 w-5" />
            </Button>
          </div>
        </div>

        {/* Content */}
        <div className="flex-1 overflow-y-auto p-6">
          {loading && events.length === 0 ? (
            <div className="flex items-center justify-center h-64">
              <div className="text-center">
                <RefreshCw className="h-12 w-12 mx-auto mb-4 text-[hsl(var(--muted-foreground))] animate-spin" />
                <p className="text-[hsl(var(--muted-foreground))]">加载日志中...</p>
              </div>
            </div>
          ) : error ? (
            <div className="flex items-center justify-center h-64">
              <div className="text-center">
                <AlertCircle className="h-12 w-12 mx-auto mb-4 text-[hsl(var(--error))]" />
                <p className="text-[hsl(var(--error))]">{error}</p>
                <Button variant="outline" size="sm" onClick={fetchEvents} className="mt-4">
                  重试
                </Button>
              </div>
            </div>
          ) : events.length === 0 ? (
            <div className="flex items-center justify-center h-64">
              <div className="text-center">
                <Info className="h-12 w-12 mx-auto mb-4 text-[hsl(var(--muted-foreground))]" />
                <p className="text-[hsl(var(--muted-foreground))]">暂无日志记录</p>
              </div>
            </div>
          ) : (
            <div className="space-y-3">
              {events.map((event) => {
                // 根据事件类型选择GlassCard variant
                const getVariant = (type: string): "success" | "warning" | "danger" | "info" | "default" => {
                  const lowerType = type.toLowerCase();
                  if (lowerType.includes("error") || lowerType.includes("fail")) return "danger";
                  if (lowerType.includes("warning") || lowerType.includes("warn")) return "warning";
                  if (lowerType.includes("success") || lowerType.includes("complete")) return "success";
                  return "info";
                };

                return (
                  <GlassCard
                    key={event.id}
                    variant={getVariant(event.type)}
                    className="p-4"
                  >
                  <div className="flex items-start gap-3">
                    <div className="flex-shrink-0 mt-0.5">
                      {getTypeIcon(event.type)}
                    </div>
                    <div className="flex-1 min-w-0">
                      <div className="flex items-center gap-2 mb-1">
                        <span className="font-semibold text-sm">
                          {event.type}
                        </span>
                      </div>
                      {event.message && <p className="text-sm mb-2">{event.message}</p>}
                      {event.details && Object.keys(event.details).length > 0 && (
                        <details className="text-xs opacity-70 mt-2">
                          <summary className="cursor-pointer hover:opacity-100">
                            详细信息
                          </summary>
                          <pre className="mt-2 p-2 bg-[hsl(var(--surface-elevated))] rounded overflow-x-auto">
                            {JSON.stringify(event.details, null, 2)}
                          </pre>
                        </details>
                      )}
                      <div className="flex items-center gap-2 mt-2 text-xs opacity-70">
                        <Calendar className="h-3 w-3" />
                        <span>
                          {new Date(event.timestamp).toLocaleString("zh-CN", {
                            year: "numeric",
                            month: "short",
                            day: "numeric",
                            hour: "2-digit",
                            minute: "2-digit",
                            second: "2-digit",
                          })}
                        </span>
                      </div>
                    </div>
                  </div>
                  </GlassCard>
                );
              })}
            </div>
          )}
        </div>
      </motion.div>
    </div>
  );
};<|MERGE_RESOLUTION|>--- conflicted
+++ resolved
@@ -2,11 +2,7 @@
 import { motion } from "framer-motion";
 import { X, RefreshCw, Calendar, AlertCircle, Info, CheckCircle } from "lucide-react";
 import { Button } from "@/components/ui/button";
-<<<<<<< HEAD
-import { GlassCard } from '@/components/ui/GlassCard';
-=======
 import { GlassCard } from "@/components/ui/GlassCard";
->>>>>>> 05c2c759
 import { apiService } from "@/services/api";
 import type { NodeData } from "@/services/api";
 
