import { useState, useEffect } from "react";
import { motion } from "framer-motion";
import { X, RefreshCw, Calendar, AlertCircle, Info, CheckCircle } from "lucide-react";
import { Button } from "@/components/ui/button";
import { GlassCard } from '@/components/ui/GlassCard';
import { apiService } from "@/services/api";
import type { NodeData } from "@/services/api";

interface NodeLogsPanelProps {
  node: NodeData;
  onClose: () => void;
}

interface NodeEvent {
  id: string;
  type: string;
  message?: string;
  details?: Record<string, unknown>;
  timestamp: string;
}


const getTypeIcon = (type: string) => {
  const lowerType = type.toLowerCase();
  if (lowerType.includes("error") || lowerType.includes("fail")) {
    return <AlertCircle className="h-4 w-4" />;
  }
  if (lowerType.includes("warning") || lowerType.includes("warn")) {
    return <AlertCircle className="h-4 w-4" />;
  }
  if (lowerType.includes("success") || lowerType.includes("complete")) {
    return <CheckCircle className="h-4 w-4" />;
  }
  return <Info className="h-4 w-4" />;
};

export const NodeLogsPanel: React.FC<NodeLogsPanelProps> = ({ node, onClose }) => {
  const [events, setEvents] = useState<NodeEvent[]>([]);
  const [loading, setLoading] = useState(true);
  const [error, setError] = useState<string | null>(null);

  const fetchEvents = async () => {
    setLoading(true);
    setError(null);
    try {
      const response = await apiService.getNodeEvents(node.id, 100);
      if (response.success && response.data) {
        setEvents(response.data as NodeEvent[]);
      } else {
        setError("Failed to load events");
      }
    } catch (err) {
      setError(err instanceof Error ? err.message : "Failed to load events");
    } finally {
      setLoading(false);
    }
  };

  useEffect(() => {
    fetchEvents();
    // eslint-disable-next-line react-hooks/exhaustive-deps
  }, [node.id]);

  return (
    <div className="fixed inset-0 bg-black/50 backdrop-blur-sm z-50 flex items-center justify-center p-4">
      <motion.div
<<<<<<< HEAD
        className="bg-white dark:bg-gray-800  shadow-2xl max-w-4xl w-full max-h-[80vh] flex flex-col"
=======
        className="bg-[hsl(var(--surface-elevated))] rounded-2xl shadow-2xl max-w-4xl w-full max-h-[80vh] flex flex-col"
>>>>>>> 01c0163b
        initial={{ opacity: 0, scale: 0.95 }}
        animate={{ opacity: 1, scale: 1 }}
        exit={{ opacity: 0, scale: 0.95 }}
      >
        {/* Header */}
        <div className="flex items-center justify-between p-6 border-b border-[hsl(var(--border))]">
          <div>
            <h2 className="text-2xl font-bold text-[hsl(var(--foreground))]">节点日志</h2>
            <p className="text-sm text-[hsl(var(--muted-foreground))] mt-1">{node.name}</p>
          </div>
          <div className="flex items-center gap-2">
            <Button
              variant="outline"
              size="sm"
              onClick={fetchEvents}
              disabled={loading}
              className="gap-2"
            >
              <RefreshCw className={`h-4 w-4 ${loading ? "animate-spin" : ""}`} />
              刷新
            </Button>
            <Button variant="ghost" size="sm" onClick={onClose}>
              <X className="h-5 w-5" />
            </Button>
          </div>
        </div>

        {/* Content */}
        <div className="flex-1 overflow-y-auto p-6">
          {loading && events.length === 0 ? (
            <div className="flex items-center justify-center h-64">
              <div className="text-center">
                <RefreshCw className="h-12 w-12 mx-auto mb-4 text-[hsl(var(--muted-foreground))] animate-spin" />
                <p className="text-[hsl(var(--muted-foreground))]">加载日志中...</p>
              </div>
            </div>
          ) : error ? (
            <div className="flex items-center justify-center h-64">
              <div className="text-center">
                <AlertCircle className="h-12 w-12 mx-auto mb-4 text-[hsl(var(--error))]" />
                <p className="text-[hsl(var(--error))]">{error}</p>
                <Button variant="outline" size="sm" onClick={fetchEvents} className="mt-4">
                  重试
                </Button>
              </div>
            </div>
          ) : events.length === 0 ? (
            <div className="flex items-center justify-center h-64">
              <div className="text-center">
                <Info className="h-12 w-12 mx-auto mb-4 text-[hsl(var(--muted-foreground))]" />
                <p className="text-[hsl(var(--muted-foreground))]">暂无日志记录</p>
              </div>
            </div>
          ) : (
            <div className="space-y-3">
              {events.map((event) => {
                // 根据事件类型选择GlassCard variant
                const getVariant = (type: string): "success" | "warning" | "danger" | "info" | "default" => {
                  const lowerType = type.toLowerCase();
                  if (lowerType.includes("error") || lowerType.includes("fail")) return "danger";
                  if (lowerType.includes("warning") || lowerType.includes("warn")) return "warning";
                  if (lowerType.includes("success") || lowerType.includes("complete")) return "success";
                  return "info";
                };

                return (
                  <GlassCard
                    key={event.id}
                    variant={getVariant(event.type)}
                    className="p-4"
                  >
                  <div className="flex items-start gap-3">
                    <div className="flex-shrink-0 mt-0.5">
                      {getTypeIcon(event.type)}
                    </div>
                    <div className="flex-1 min-w-0">
                      <div className="flex items-center gap-2 mb-1">
                        <span className="font-semibold text-sm">
                          {event.type}
                        </span>
                      </div>
                      {event.message && <p className="text-sm mb-2">{event.message}</p>}
                      {event.details && Object.keys(event.details).length > 0 && (
                        <details className="text-xs opacity-70 mt-2">
                          <summary className="cursor-pointer hover:opacity-100">
                            详细信息
                          </summary>
                          <pre className="mt-2 p-2 bg-[hsl(var(--surface-elevated))] rounded overflow-x-auto">
                            {JSON.stringify(event.details, null, 2)}
                          </pre>
                        </details>
                      )}
                      <div className="flex items-center gap-2 mt-2 text-xs opacity-70">
                        <Calendar className="h-3 w-3" />
                        <span>
                          {new Date(event.timestamp).toLocaleString("zh-CN", {
                            year: "numeric",
                            month: "short",
                            day: "numeric",
                            hour: "2-digit",
                            minute: "2-digit",
                            second: "2-digit",
                          })}
                        </span>
                      </div>
                    </div>
                  </div>
                  </GlassCard>
                );
              })}
            </div>
          )}
        </div>
      </motion.div>
    </div>
  );
};<|MERGE_RESOLUTION|>--- conflicted
+++ resolved
@@ -64,11 +64,7 @@
   return (
     <div className="fixed inset-0 bg-black/50 backdrop-blur-sm z-50 flex items-center justify-center p-4">
       <motion.div
-<<<<<<< HEAD
-        className="bg-white dark:bg-gray-800  shadow-2xl max-w-4xl w-full max-h-[80vh] flex flex-col"
-=======
         className="bg-[hsl(var(--surface-elevated))] rounded-2xl shadow-2xl max-w-4xl w-full max-h-[80vh] flex flex-col"
->>>>>>> 01c0163b
         initial={{ opacity: 0, scale: 0.95 }}
         animate={{ opacity: 1, scale: 1 }}
         exit={{ opacity: 0, scale: 0.95 }}
