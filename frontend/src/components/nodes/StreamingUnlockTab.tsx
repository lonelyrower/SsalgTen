--- conflicted
+++ resolved
@@ -99,21 +99,10 @@
       </div>
 
       {/* 提示信息 */}
-<<<<<<< HEAD
-      <div
-        className="bg-blue-50 dark:bg-blue-900/20 border border-blue-200 dark:border-blue-800  p-4"
-        role="alert"
-        aria-live="polite"
-      >
-        <div className="flex items-start space-x-3">
-          <AlertCircle className="h-5 w-5 text-blue-600 dark:text-blue-400 flex-shrink-0 mt-0.5" aria-hidden="true" />
-          <div className="text-sm text-blue-900 dark:text-blue-100">
-=======
       <div className="bg-[hsl(var(--info))]/10 border border-[hsl(var(--info))]/30 rounded-lg p-4">
         <div className="flex items-start space-x-3">
           <AlertCircle className="h-5 w-5 text-[hsl(var(--info))] flex-shrink-0 mt-0.5" />
           <div className="text-sm text-[hsl(var(--foreground))]">
->>>>>>> 01c0163b
             <p className="font-medium mb-1">提示</p>
             <p className="text-[hsl(var(--info))]">
               流媒体解锁检测功能正在开发中，当前显示的是模拟数据。
