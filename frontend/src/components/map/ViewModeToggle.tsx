// no default React import needed with react-jsx runtime
import { Map as MapIcon, Globe } from "lucide-react";
import { cn } from "@/lib/utils";

export type ViewMode = "2d" | "3d";

interface Props {
  value: ViewMode;
  onChange: (v: ViewMode) => void;
  className?: string;
}

// Segmented toggle with sliding indicator for 2D/3D
export function ViewModeToggle({ value, onChange, className }: Props) {
  return (
    <div
      className={cn(
<<<<<<< HEAD
        "relative inline-flex items-center  border border-gray-200 dark:border-gray-600 bg-gray-100 dark:bg-gray-800/90 p-1",
=======
        "relative inline-flex items-center rounded-xl border border-border surface-base p-1",
>>>>>>> 01c0163b
        "shadow-sm overflow-hidden",
        className,
      )}
      role="tablist"
      aria-label="地图视图切换"
    >
      {/* sliding indicator */}
      <div
        className={cn(
<<<<<<< HEAD
          "absolute top-1 bottom-1 w-1/2  transition-all duration-200 ease-out",
          "bg-white dark:bg-gray-600 shadow-md dark:shadow-gray-900/50",
=======
          "absolute top-1 bottom-1 w-1/2 rounded-lg transition-all duration-200 ease-out",
          "surface-elevated shadow-md",
>>>>>>> 01c0163b
          value === "2d" ? "left-1" : "left-1/2",
        )}
        aria-hidden
      />
      <button
        type="button"
        role="tab"
        aria-selected={value === "2d"}
        onClick={() => onChange("2d")}
        className={cn(
          "relative z-10 w-28 md:w-32 px-3 py-2 text-sm font-medium ",
          "flex items-center justify-center gap-2 transition-colors",
          value === "2d"
            ? "text-foreground"
            : "text-muted-foreground hover:text-foreground",
        )}
      >
        <MapIcon
          className={cn("h-4 w-4", value === "2d" ? "text-primary" : "")}
        />
        2D 地图
      </button>
      <button
        type="button"
        role="tab"
        aria-selected={value === "3d"}
        onClick={() => onChange("3d")}
        className={cn(
          "relative z-10 w-28 md:w-32 px-3 py-2 text-sm font-medium ",
          "flex items-center justify-center gap-2 transition-colors",
          value === "3d"
            ? "text-foreground"
            : "text-muted-foreground hover:text-foreground",
        )}
      >
        <Globe
          className={cn("h-4 w-4", value === "3d" ? "text-primary" : "")}
        />
        3D 地球
      </button>
    </div>
  );
}<|MERGE_RESOLUTION|>--- conflicted
+++ resolved
@@ -15,11 +15,7 @@
   return (
     <div
       className={cn(
-<<<<<<< HEAD
-        "relative inline-flex items-center  border border-gray-200 dark:border-gray-600 bg-gray-100 dark:bg-gray-800/90 p-1",
-=======
         "relative inline-flex items-center rounded-xl border border-border surface-base p-1",
->>>>>>> 01c0163b
         "shadow-sm overflow-hidden",
         className,
       )}
@@ -29,13 +25,8 @@
       {/* sliding indicator */}
       <div
         className={cn(
-<<<<<<< HEAD
-          "absolute top-1 bottom-1 w-1/2  transition-all duration-200 ease-out",
-          "bg-white dark:bg-gray-600 shadow-md dark:shadow-gray-900/50",
-=======
           "absolute top-1 bottom-1 w-1/2 rounded-lg transition-all duration-200 ease-out",
           "surface-elevated shadow-md",
->>>>>>> 01c0163b
           value === "2d" ? "left-1" : "left-1/2",
         )}
         aria-hidden
