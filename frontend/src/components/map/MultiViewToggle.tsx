--- conflicted
+++ resolved
@@ -13,13 +13,8 @@
   return (
     <div
       className={cn(
-<<<<<<< HEAD
-        "relative inline-flex items-center  border border-gray-200 dark:border-gray-500 bg-gray-100 dark:bg-gray-900 p-1",
-        "shadow-sm dark:shadow-md overflow-hidden",
-=======
         "relative inline-flex items-center rounded-xl border border-border surface-base p-1",
         "shadow-sm overflow-hidden",
->>>>>>> 01c0163b
         className,
       )}
       role="tablist"
@@ -28,13 +23,8 @@
       {/* sliding indicator */}
       <div
         className={cn(
-<<<<<<< HEAD
-          "absolute top-1 bottom-1 w-1/3  transition-all duration-200 ease-out",
-          "bg-white dark:bg-gradient-to-br dark:from-gray-600 dark:to-gray-500 shadow-md dark:shadow-lg dark:shadow-cyan-500/20",
-=======
           "absolute top-1 bottom-1 w-1/3 rounded-lg transition-all duration-200 ease-out",
           "surface-elevated shadow-md",
->>>>>>> 01c0163b
           value === "list"
             ? "left-1"
             : value === "2d"
