import { memo, useEffect, useMemo, useState } from "react";
import { logger } from "@/utils/logger";
import { NetworkMetricsChart } from "@/components/charts/NetworkMetricsChart";
import { GlassCard } from "@/components/ui/GlassCard";
import { Button } from "@/components/ui/button";
import { Badge } from "@/components/ui/badge";
import { apiService, type NodeStats } from "@/services/api";
import {
  TrendingUp,
  Globe,
  Server,
  Clock,
  RefreshCw,
  Download,
  Filter,
} from "lucide-react";

interface AnalyticsPanelProps {
  className?: string;
}

export const AnalyticsPanel = memo(
  ({ className = "" }: AnalyticsPanelProps) => {
    const [timeRange, setTimeRange] = useState<"1h" | "24h" | "7d" | "30d">(
      "24h",
    );
    const [refreshing, setRefreshing] = useState(false);
    const [stats, setStats] = useState<NodeStats | null>(null);

    // 刷新数据
    const handleRefresh = async () => {
      setRefreshing(true);
      await fetchStats();
      setRefreshing(false);
    };

    const fetchStats = async () => {
      try {
        const res = await apiService.getStats();
        if (res.success && res.data) {
          setStats(res.data);
        } else {
          setStats(null);
        }
      } catch (e) {
        logger.error("获取统计失败:", e);
        setStats(null);
      }
    };

    useEffect(() => {
      fetchStats();
    }, []);

    // 关键指标数据（无模拟数据，占位等待真实数据接入）
    const keyMetrics: Array<{
      label: string;
      value?: string;
      change?: number;
      // eslint-disable-next-line @typescript-eslint/no-explicit-any
      icon: any;
      color: string;
      description?: string;
    }> = [];

    const getChangeColor = (change: number) => {
      if (change > 0) return "text-green-600";
      if (change < 0) return "text-red-600";
      return "text-gray-600";
    };

    const getChangeIcon = (change: number) => {
      return change >= 0 ? (
        <TrendingUp className="h-3 w-3" />
      ) : (
        <TrendingUp className="h-3 w-3 rotate-180" />
      );
    };

    // 基于统计数据构建饼图（节点状态分布）
    const nodeStatusPieData = useMemo(() => {
      // eslint-disable-next-line @typescript-eslint/no-explicit-any
      if (!stats) return [] as any[];
      return [
        { name: "在线", value: stats.onlineNodes, color: "#22c55e" },
        { name: "离线", value: stats.offlineNodes, color: "#ef4444" },
      ];
    }, [stats]);

    return (
      <div className={`space-y-6 ${className}`}>
        {/* 控制面板 */}
        <div className="flex items-center justify-between">
          <div>
            <h2 className="text-2xl font-bold text-foreground">
              数据分析面板
            </h2>
            <p className="text-muted-foreground mt-1">
              实时网络监控数据分析和趋势预测
            </p>
          </div>

          <div className="flex items-center space-x-3">
            {/* 时间范围选择 */}
<<<<<<< HEAD
            <div className="flex bg-gray-100 dark:bg-gray-800  p-1">
=======
            <div className="flex bg-muted rounded-lg p-1">
>>>>>>> 01c0163b
              {(["1h", "24h", "7d", "30d"] as const).map((range) => (
                <button
                  key={range}
                  onClick={() => setTimeRange(range)}
                  className={`px-3 py-1 text-sm font-medium  transition-colors ${
                    timeRange === range
                      ? "bg-white text-foreground shadow-sm"
                      : "text-muted-foreground hover:text-foreground"
                  }`}
                >
                  {range}
                </button>
              ))}
            </div>

            <Button variant="outline" size="sm">
              <Filter className="h-4 w-4 mr-2" />
              筛选
            </Button>

            <Button variant="outline" size="sm">
              <Download className="h-4 w-4 mr-2" />
              导出
            </Button>

            <Button
              variant="outline"
              size="sm"
              onClick={handleRefresh}
              disabled={refreshing}
            >
              <RefreshCw
                className={`h-4 w-4 mr-2 ${refreshing ? "animate-spin" : ""}`}
              />
              刷新
            </Button>
          </div>
        </div>

        {/* 关键指标卡片 */}
        {keyMetrics.length > 0 ? (
          <div className="grid grid-cols-1 md:grid-cols-2 lg:grid-cols-4 gap-6">
            {keyMetrics.map((metric, index) => {
              const IconComponent = metric.icon;
              return (
                <GlassCard key={index} className="p-6" animated>
                  <div className="flex items-center justify-between">
                    <div
<<<<<<< HEAD
                      className={`p-3  bg-${metric.color}-50 dark:bg-${metric.color}-900/20`}
=======
                      className={`p-3 rounded-xl bg-${metric.color}-50`}
>>>>>>> 01c0163b
                    >
                      <IconComponent
                        className={`h-6 w-6 text-${metric.color}-600`}
                      />
                    </div>
                    {typeof metric.change === "number" && (
                      <div
                        className={`flex items-center space-x-1 text-sm ${getChangeColor(metric.change)}`}
                      >
                        {getChangeIcon(metric.change)}
                        <span className="font-medium">
                          {Math.abs(metric.change)}%
                        </span>
                      </div>
                    )}
                  </div>
                  <div className="mt-4">
                    <p className="text-2xl font-bold text-foreground">
                      {metric.value ?? "—"}
                    </p>
                    <p className="text-sm text-muted-foreground mt-1">
                      {metric.label}
                    </p>
                    {metric.description && (
                      <p className="text-xs text-muted-foreground mt-2">
                        {metric.description}
                      </p>
                    )}
                  </div>
                </GlassCard>
              );
            })}
          </div>
        ) : (
          <GlassCard className="p-6">
            <div className="text-center text-muted-foreground">
              暂无关键指标数据
            </div>
          </GlassCard>
        )}

        {/* 主要图表区域 */}
        <div className="grid grid-cols-1 lg:grid-cols-3 gap-6">
          {/* 延迟趋势图 */}
          <div className="lg:col-span-2">
            <NetworkMetricsChart
              type="area"
              title="网络延迟趋势"
              metric="latency"
              timeRange={timeRange}
              height={320}
            />
          </div>

          {/* 节点状态分布 */}
          <div>
            <NetworkMetricsChart
              type="pie"
              title="节点状态分布"
              metric="status"
              data={nodeStatusPieData}
              height={320}
            />
          </div>
        </div>

        {/* 次要图表区域 */}
        <div className="grid grid-cols-1 lg:grid-cols-2 gap-6">
          {/* 吞吐量图表 */}
          <NetworkMetricsChart
            type="line"
            title="网络吞吐量"
            metric="throughput"
            timeRange={timeRange}
            height={280}
          />

          {/* 地理分布图表 */}
          <NetworkMetricsChart
            type="bar"
            title="地理分布"
            metric="nodes"
            height={280}
          />
        </div>

        {/* 详细性能指标 */}
        <div className="grid grid-cols-1 lg:grid-cols-3 gap-6">
          <NetworkMetricsChart
            type="line"
            title="CPU 使用率"
            metric="cpu_usage"
            timeRange={timeRange}
            height={240}
          />

          <NetworkMetricsChart
            type="line"
            title="内存使用率"
            metric="memory_usage"
            timeRange={timeRange}
            height={240}
          />

          <NetworkMetricsChart
            type="area"
            title="系统可用性"
            metric="uptime"
            timeRange={timeRange}
            height={240}
          />
        </div>

        {/* 实时状态栏 */}
        <GlassCard className="p-4">
          <div className="flex items-center justify-between">
            <div className="flex items-center space-x-4">
              <div className="flex items-center space-x-2">
                <div className="w-2 h-2 bg-green-500 rounded-full animate-pulse"></div>
                <span className="text-sm text-muted-foreground">
                  实时监控已启用
                </span>
              </div>
              <div className="text-sm text-muted-foreground">
                最后更新: {new Date().toLocaleTimeString()}
              </div>
            </div>

            <div className="flex items-center space-x-4 text-sm">
              <Badge variant="outline" className="flex items-center space-x-1">
                <Server className="h-3 w-3" />
                <span>在线节点 {stats ? stats.onlineNodes : "—"}</span>
              </Badge>
              <Badge variant="outline" className="flex items-center space-x-1">
                <Globe className="h-3 w-3" />
                <span>国家数 {stats ? stats.totalCountries : "—"}</span>
              </Badge>
              <Badge variant="outline" className="flex items-center space-x-1">
                <Clock className="h-3 w-3" />
                <span>可用性 —</span>
              </Badge>
            </div>
          </div>
        </GlassCard>
      </div>
    );
  },
);

AnalyticsPanel.displayName = "AnalyticsPanel";<|MERGE_RESOLUTION|>--- conflicted
+++ resolved
@@ -102,11 +102,7 @@
 
           <div className="flex items-center space-x-3">
             {/* 时间范围选择 */}
-<<<<<<< HEAD
-            <div className="flex bg-gray-100 dark:bg-gray-800  p-1">
-=======
             <div className="flex bg-muted rounded-lg p-1">
->>>>>>> 01c0163b
               {(["1h", "24h", "7d", "30d"] as const).map((range) => (
                 <button
                   key={range}
@@ -155,11 +151,7 @@
                 <GlassCard key={index} className="p-6" animated>
                   <div className="flex items-center justify-between">
                     <div
-<<<<<<< HEAD
-                      className={`p-3  bg-${metric.color}-50 dark:bg-${metric.color}-900/20`}
-=======
                       className={`p-3 rounded-xl bg-${metric.color}-50`}
->>>>>>> 01c0163b
                     >
                       <IconComponent
                         className={`h-6 w-6 text-${metric.color}-600`}
