--- conflicted
+++ resolved
@@ -128,13 +128,8 @@
         {/* 标题 - 统一样式 */}
         <div className="flex items-center justify-between pb-3 border-b border-[hsl(var(--info))]/30">
           <div className="flex items-center gap-2">
-<<<<<<< HEAD
-            <div className="p-2 bg-cyan-100 dark:bg-cyan-900/30 ">
-              <Zap className="h-5 w-5 text-cyan-600 dark:text-cyan-400" />
-=======
             <div className="p-2 bg-[hsl(var(--info))]/10 rounded-lg">
               <Zap className="h-5 w-5 text-[hsl(var(--info))]" />
->>>>>>> 01c0163b
             </div>
             <div className="flex-1">
               <h3 className="text-base font-semibold text-foreground">
@@ -148,11 +143,7 @@
           <button
             onClick={performCheck}
             disabled={checking}
-<<<<<<< HEAD
-            className="p-2 hover:bg-cyan-100 dark:hover:bg-cyan-900/30  transition-colors"
-=======
             className="p-2 hover:bg-[hsl(var(--info))]/10 rounded-lg transition-colors"
->>>>>>> 01c0163b
             title="重新检查"
             aria-label="重新检查连接性"
           >
@@ -164,13 +155,8 @@
 
         {/* 错误提示 */}
         {error && (
-<<<<<<< HEAD
-          <div className="p-3 bg-red-50 dark:bg-red-900/20 border border-red-200 dark:border-red-800 ">
-            <p className="text-sm text-red-700 dark:text-red-300">{error}</p>
-=======
           <div className="p-3 bg-[hsl(var(--error))]/10 border border-[hsl(var(--error))]/30 rounded-lg">
             <p className="text-sm text-[hsl(var(--error))]">{error}</p>
->>>>>>> 01c0163b
           </div>
         )}
 
@@ -178,11 +164,7 @@
         {result && (
           <div className="space-y-3">
           {/* 节点状态 */}
-<<<<<<< HEAD
-          <div className="flex items-center justify-between p-3 bg-gradient-to-r from-cyan-50/50 to-blue-50/50 dark:from-cyan-900/10 dark:to-blue-900/10  border border-cyan-200/30 dark:border-cyan-700/30">
-=======
           <div className="flex items-center justify-between p-3 bg-[hsl(var(--info))]/5 rounded-lg border border-[hsl(var(--info))]/20">
->>>>>>> 01c0163b
             <div className="flex items-center gap-3">
               {result.nodeOnline ? (
                 <CheckCircle className="h-5 w-5 text-[hsl(var(--success))]" />
@@ -205,11 +187,7 @@
           </div>
 
           {/* 访客IP */}
-<<<<<<< HEAD
-          <div className="flex items-center justify-between p-3 bg-gradient-to-r from-cyan-50/50 to-blue-50/50 dark:from-cyan-900/10 dark:to-blue-900/10  border border-cyan-200/30 dark:border-cyan-700/30">
-=======
           <div className="flex items-center justify-between p-3 bg-[hsl(var(--info))]/5 rounded-lg border border-[hsl(var(--info))]/20">
->>>>>>> 01c0163b
             <div className="flex items-center gap-3">
               <Globe className="h-5 w-5 text-[hsl(var(--info))]" />
               <div>
@@ -222,11 +200,7 @@
           </div>
 
           {/* 基本延迟 */}
-<<<<<<< HEAD
-          <div className="flex items-center justify-between p-3 bg-gradient-to-r from-cyan-50/50 to-blue-50/50 dark:from-cyan-900/10 dark:to-blue-900/10  border border-cyan-200/30 dark:border-cyan-700/30">
-=======
           <div className="flex items-center justify-between p-3 bg-[hsl(var(--info))]/5 rounded-lg border border-[hsl(var(--info))]/20">
->>>>>>> 01c0163b
             <div className="flex items-center gap-3">
               <Zap className="h-5 w-5 text-[hsl(var(--info))]" />
               <div>
@@ -271,13 +245,8 @@
 
           {/* 丢包 */}
           {result.packetLoss !== null && (
-<<<<<<< HEAD
-            <div className="flex items-center justify-between p-3 bg-gradient-to-r from-cyan-50/50 to-blue-50/50 dark:from-cyan-900/10 dark:to-blue-900/10  border border-cyan-200/30 dark:border-cyan-700/30">
-              <div className="text-sm text-gray-600 dark:text-gray-400">
-=======
             <div className="flex items-center justify-between p-3 bg-[hsl(var(--info))]/5 rounded-lg border border-[hsl(var(--info))]/20">
               <div className="text-sm text-muted-foreground">
->>>>>>> 01c0163b
                 丢包率
               </div>
               <div className="font-semibold text-foreground">
