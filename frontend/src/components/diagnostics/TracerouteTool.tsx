import React, { useState, useMemo } from "react";
import { logger } from "@/utils/logger";
import { GlassCard } from '@/components/ui/GlassCard';
import { Button } from "@/components/ui/button";
import { Badge } from "@/components/ui/badge";
import { LoadingSpinner } from "@/components/ui/LoadingSpinner";
import { apiService } from "@/services/api";
import { Route, Play, Copy, Check, Activity } from "lucide-react";

interface TracerouteToolProps {
  nodeId: string;
}

interface TracerouteHop {
  hop: number;
  ip?: string;
  hostname?: string;
  rtt1?: number;
  rtt2?: number;
  rtt3?: number;
}

interface TracerouteResultData {
  target?: string;
  hops?: TracerouteHop[];
  totalHops?: number;
  duration?: number;
  executedAt?: string;
  output?: string;
}

const QUICK_TARGETS = [
  { label: "Google", value: "google.com" },
  { label: "Baidu", value: "baidu.com" },
  { label: "GitHub", value: "github.com" },
  { label: "Cloudflare", value: "1.1.1.1" },
];

export const TracerouteTool: React.FC<TracerouteToolProps> = ({ nodeId }) => {
  const [target, setTarget] = useState("");
  const [maxHops, setMaxHops] = useState(30);
  const [loading, setLoading] = useState(false);
  const [result, setResult] = useState<TracerouteResultData | null>(null);
  const [error, setError] = useState<string | null>(null);
  const [copied, setCopied] = useState(false);

  const runTraceroute = async () => {
    if (!target.trim()) {
      setError("请输入目标地址");
      return;
    }

    setLoading(true);
    setError(null);
    setResult(null);

    try {
      const response = await apiService.runTraceroute(
        nodeId,
        target.trim(),
        maxHops,
      );

      if (response.success && response.data) {
        const data = response.data as TracerouteResultData;
        setResult(data);
      } else {
        setError(response.error || "Traceroute 测试失败");
      }
    } catch (err) {
      logger.error("Traceroute test failed:", err);
      setError(err instanceof Error ? err.message : "网络请求失败");
    } finally {
      setLoading(false);
    }
  };

  const copyResult = () => {
    if (result) {
      const raw =
        result.output ||
        JSON.stringify(
          {
            target: result.target,
            hops: result.hops,
          },
          null,
          2,
        );
      navigator.clipboard.writeText(raw);
      setCopied(true);
      setTimeout(() => setCopied(false), 2000);
    }
  };

  const hopRows = useMemo(() => {
    if (!result?.hops || !Array.isArray(result.hops)) return [];
    return result.hops.map((hop) => ({
      hop: hop.hop,
      address: hop.hostname
        ? `${hop.hostname}${hop.ip ? ` (${hop.ip})` : ""}`
        : hop.ip || "N/A",
      rtt1: hop.rtt1 ?? null,
      rtt2: hop.rtt2 ?? null,
      rtt3: hop.rtt3 ?? null,
    }));
  }, [result]);

  const formatLatency = (value: number | null | undefined) => {
    if (typeof value !== "number" || Number.isNaN(value) || value < 0) {
      return "N/A";
    }
    return `${value.toFixed(2)} ms`;
  };

  return (
    <GlassCard variant="purple">
      <div className="space-y-4 text-left">
        {/* 标题 */}
<<<<<<< HEAD
        <div className="flex items-center gap-2 pb-3 border-b border-purple-200/30 dark:border-purple-700/30">
          <div className="p-2 bg-purple-100 dark:bg-purple-900/30 ">
            <Route className="h-5 w-5 text-purple-600 dark:text-purple-400" />
=======
        <div className="flex items-center gap-2 pb-3 border-b border-primary/30">
          <div className="p-2 bg-primary/10 rounded-lg">
            <Route className="h-5 w-5 text-primary" />
>>>>>>> 01c0163b
          </div>
          <div className="flex-1">
            <h3 className="text-base font-semibold text-foreground">
              Traceroute
            </h3>
            <p className="text-xs text-muted-foreground">
              追踪数据包的路由路径
            </p>
          </div>
        </div>

        {/* 快捷目标 */}
        <div>
          <label className="text-xs text-muted-foreground mb-2 block">
            快捷目标
          </label>
          <div className="flex flex-wrap gap-2">
            {QUICK_TARGETS.map((qt) => (
              <Button
                key={qt.value}
                variant="outline"
                size="sm"
                onClick={() => setTarget(qt.value)}
                disabled={loading}
                className="text-xs"
              >
                {qt.label}
              </Button>
            ))}
          </div>
        </div>

        {/* 输入区域 */}
        <div className="space-y-3">
          <div>
            <label className="text-xs text-muted-foreground mb-2 block">
              目标地址 <span className="text-[hsl(var(--error))]">*</span>
            </label>
            <input
              type="text"
              value={target}
              onChange={(e) => setTarget(e.target.value)}
              placeholder="IP地址或域名 (例如: google.com)"
              disabled={loading}
<<<<<<< HEAD
              className="w-full px-3 py-2 border border-gray-300 dark:border-gray-600  text-sm bg-white dark:bg-gray-800 focus:outline-none focus:ring-2 focus:ring-purple-500"
=======
              className="w-full px-3 py-2 border border-border rounded-lg text-sm surface-base text-foreground focus:outline-none focus:ring-2 focus:ring-primary"
>>>>>>> 01c0163b
            />
          </div>

          <div>
            <label className="text-xs text-muted-foreground mb-2 block">
              最大跳数
            </label>
            <select
              value={maxHops}
              onChange={(e) => setMaxHops(Number(e.target.value))}
              disabled={loading}
<<<<<<< HEAD
              className="w-full px-3 py-2 border border-gray-300 dark:border-gray-600  text-sm bg-white dark:bg-gray-800 focus:outline-none focus:ring-2 focus:ring-purple-500"
=======
              className="w-full px-3 py-2 border border-border rounded-lg text-sm surface-base text-foreground focus:outline-none focus:ring-2 focus:ring-primary"
>>>>>>> 01c0163b
            >
              <option value={15}>15 跳</option>
              <option value={30}>30 跳 (默认)</option>
              <option value={50}>50 跳</option>
              <option value={64}>64 跳</option>
            </select>
          </div>
        </div>

        {/* 执行按钮 */}
        <Button
          onClick={runTraceroute}
          disabled={loading || !target.trim()}
          className="w-full bg-primary hover:bg-primary/90 text-white"
        >
          {loading ? (
            <>
              <LoadingSpinner className="w-4 h-4 mr-2" />
              追踪中...
            </>
          ) : (
            <>
              <Play className="w-4 h-4 mr-2" />
              开始路由追踪
            </>
          )}
        </Button>

        {/* 提示信息 */}
<<<<<<< HEAD
        <div className="p-3 bg-purple-50/50 dark:bg-purple-900/10  border border-purple-200/30 dark:border-purple-700/30">
          <p className="text-xs text-gray-600 dark:text-gray-400">
=======
        <div className="p-3 bg-primary/5 rounded-lg border border-primary/20">
          <p className="text-xs text-muted-foreground">
>>>>>>> 01c0163b
            <strong>提示：</strong>Traceroute 可能需要 30-60 秒完成，请耐心等待
          </p>
        </div>

        {/* 错误提示 */}
        {error && (
<<<<<<< HEAD
          <div className="p-3 bg-red-50 dark:bg-red-900/20 border border-red-200 dark:border-red-800 ">
            <p className="text-sm text-red-700 dark:text-red-300">{error}</p>
=======
          <div className="p-3 bg-[hsl(var(--error))]/10 border border-[hsl(var(--error))]/30 rounded-lg">
            <p className="text-sm text-[hsl(var(--error))]">{error}</p>
>>>>>>> 01c0163b
          </div>
        )}

        {/* 结果显示 */}
        {result && (
          <div className="space-y-3">
            <div className="flex items-center justify-between">
              <Badge variant="success" className="text-xs">
                追踪完成
              </Badge>
              <button
                onClick={copyResult}
                className="flex items-center gap-1 text-xs text-primary hover:underline"
              >
                {copied ? (
                  <>
                    <Check className="w-3 h-3" />
                    已复制
                  </>
                ) : (
                  <>
                    <Copy className="w-3 h-3" />
                    复制原始结果
                  </>
                )}
              </button>
            </div>

            <div className="grid grid-cols-2 gap-3">
<<<<<<< HEAD
              <div className="p-4 bg-gradient-to-br from-purple-50 to-indigo-50 dark:from-purple-900/20 dark:to-indigo-900/20  border border-purple-200/50 dark:border-purple-700/50">
                <div className="flex items-center gap-2 mb-1 text-xs text-gray-600 dark:text-gray-400">
                  <Activity className="h-4 w-4 text-purple-600 dark:text-purple-400" />
=======
              <div className="p-4 bg-primary/10 rounded-lg border border-primary/30">
                <div className="flex items-center gap-2 mb-1 text-xs text-muted-foreground">
                  <Activity className="h-4 w-4 text-primary" />
>>>>>>> 01c0163b
                  跳数
                </div>
                <p className="text-xl font-semibold text-foreground">
                  {result.totalHops ?? hopRows.length}
                </p>
              </div>
<<<<<<< HEAD
              <div className="p-4 bg-gradient-to-br from-purple-50 to-indigo-50 dark:from-purple-900/20 dark:to-indigo-900/20  border border-purple-200/50 dark:border-purple-700/50">
                <div className="flex items-center gap-2 mb-1 text-xs text-gray-600 dark:text-gray-400">
                  <Activity className="h-4 w-4 text-purple-600 dark:text-purple-400" />
=======
              <div className="p-4 bg-primary/10 rounded-lg border border-primary/30">
                <div className="flex items-center gap-2 mb-1 text-xs text-muted-foreground">
                  <Activity className="h-4 w-4 text-primary" />
>>>>>>> 01c0163b
                  耗时
                </div>
                <p className="text-xl font-semibold text-foreground">
                  {typeof result.duration === "number"
                    ? `${(result.duration / 1000).toFixed(2)} 秒`
                    : "N/A"}
                </p>
              </div>
            </div>

<<<<<<< HEAD
            <div className="overflow-x-auto  border border-purple-200/30 dark:border-purple-700/30">
              <table className="min-w-full divide-y divide-purple-200/30 dark:divide-purple-800/30 text-xs">
                <thead className="bg-purple-50/60 dark:bg-purple-900/20 text-gray-600 dark:text-gray-300">
=======
            <div className="overflow-x-auto rounded-lg border border-primary/20">
              <table className="min-w-full divide-y divide-border text-xs">
                <thead className="bg-muted/50 text-muted-foreground">
>>>>>>> 01c0163b
                  <tr>
                    <th className="px-3 py-2 text-left font-medium">跳数</th>
                    <th className="px-3 py-2 text-left font-medium">节点</th>
                    <th className="px-3 py-2 text-left font-medium">RTT #1</th>
                    <th className="px-3 py-2 text-left font-medium">RTT #2</th>
                    <th className="px-3 py-2 text-left font-medium">RTT #3</th>
                  </tr>
                </thead>
                <tbody className="divide-y divide-border">
                  {hopRows.length === 0 ? (
                    <tr>
                      <td colSpan={5} className="px-3 py-4 text-center text-muted-foreground">
                        未获取到有效的路由跳数
                      </td>
                    </tr>
                  ) : (
                    hopRows.map((row) => (
                      <tr key={row.hop} className="text-foreground">
                        <td className="px-3 py-2 font-mono">{row.hop}</td>
                        <td className="px-3 py-2 break-all">{row.address}</td>
                        <td className="px-3 py-2">{formatLatency(row.rtt1)}</td>
                        <td className="px-3 py-2">{formatLatency(row.rtt2)}</td>
                        <td className="px-3 py-2">{formatLatency(row.rtt3)}</td>
                      </tr>
                    ))
                  )}
                </tbody>
              </table>
            </div>

            <div className="text-xs text-muted-foreground space-y-1">
              {result.target && <p>目标：{result.target}</p>}
              {result.executedAt && <p>执行节点：{result.executedAt}</p>}
            </div>

            {result.output && (
              <details className="mt-2">
                <summary className="cursor-pointer text-xs text-primary hover:underline">
                  查看原始输出
                </summary>
<<<<<<< HEAD
                <div className="mt-2 p-3 bg-purple-50/50 dark:bg-purple-900/10  border border-purple-200/30 dark:border-purple-700/30 max-h-60 overflow-y-auto">
                  <pre className="text-xs font-mono whitespace-pre-wrap text-gray-900 dark:text-gray-100">
=======
                <div className="mt-2 p-3 bg-primary/5 rounded-lg border border-primary/20 max-h-60 overflow-y-auto">
                  <pre className="text-xs font-mono whitespace-pre-wrap text-foreground">
>>>>>>> 01c0163b
                    {result.output}
                  </pre>
                </div>
              </details>
            )}
          </div>
        )}
      </div>
    </GlassCard>
  );
};

export default TracerouteTool;<|MERGE_RESOLUTION|>--- conflicted
+++ resolved
@@ -117,15 +117,9 @@
     <GlassCard variant="purple">
       <div className="space-y-4 text-left">
         {/* 标题 */}
-<<<<<<< HEAD
-        <div className="flex items-center gap-2 pb-3 border-b border-purple-200/30 dark:border-purple-700/30">
-          <div className="p-2 bg-purple-100 dark:bg-purple-900/30 ">
-            <Route className="h-5 w-5 text-purple-600 dark:text-purple-400" />
-=======
         <div className="flex items-center gap-2 pb-3 border-b border-primary/30">
           <div className="p-2 bg-primary/10 rounded-lg">
             <Route className="h-5 w-5 text-primary" />
->>>>>>> 01c0163b
           </div>
           <div className="flex-1">
             <h3 className="text-base font-semibold text-foreground">
@@ -170,11 +164,7 @@
               onChange={(e) => setTarget(e.target.value)}
               placeholder="IP地址或域名 (例如: google.com)"
               disabled={loading}
-<<<<<<< HEAD
-              className="w-full px-3 py-2 border border-gray-300 dark:border-gray-600  text-sm bg-white dark:bg-gray-800 focus:outline-none focus:ring-2 focus:ring-purple-500"
-=======
               className="w-full px-3 py-2 border border-border rounded-lg text-sm surface-base text-foreground focus:outline-none focus:ring-2 focus:ring-primary"
->>>>>>> 01c0163b
             />
           </div>
 
@@ -186,11 +176,7 @@
               value={maxHops}
               onChange={(e) => setMaxHops(Number(e.target.value))}
               disabled={loading}
-<<<<<<< HEAD
-              className="w-full px-3 py-2 border border-gray-300 dark:border-gray-600  text-sm bg-white dark:bg-gray-800 focus:outline-none focus:ring-2 focus:ring-purple-500"
-=======
               className="w-full px-3 py-2 border border-border rounded-lg text-sm surface-base text-foreground focus:outline-none focus:ring-2 focus:ring-primary"
->>>>>>> 01c0163b
             >
               <option value={15}>15 跳</option>
               <option value={30}>30 跳 (默认)</option>
@@ -220,26 +206,16 @@
         </Button>
 
         {/* 提示信息 */}
-<<<<<<< HEAD
-        <div className="p-3 bg-purple-50/50 dark:bg-purple-900/10  border border-purple-200/30 dark:border-purple-700/30">
-          <p className="text-xs text-gray-600 dark:text-gray-400">
-=======
         <div className="p-3 bg-primary/5 rounded-lg border border-primary/20">
           <p className="text-xs text-muted-foreground">
->>>>>>> 01c0163b
             <strong>提示：</strong>Traceroute 可能需要 30-60 秒完成，请耐心等待
           </p>
         </div>
 
         {/* 错误提示 */}
         {error && (
-<<<<<<< HEAD
-          <div className="p-3 bg-red-50 dark:bg-red-900/20 border border-red-200 dark:border-red-800 ">
-            <p className="text-sm text-red-700 dark:text-red-300">{error}</p>
-=======
           <div className="p-3 bg-[hsl(var(--error))]/10 border border-[hsl(var(--error))]/30 rounded-lg">
             <p className="text-sm text-[hsl(var(--error))]">{error}</p>
->>>>>>> 01c0163b
           </div>
         )}
 
@@ -269,30 +245,18 @@
             </div>
 
             <div className="grid grid-cols-2 gap-3">
-<<<<<<< HEAD
-              <div className="p-4 bg-gradient-to-br from-purple-50 to-indigo-50 dark:from-purple-900/20 dark:to-indigo-900/20  border border-purple-200/50 dark:border-purple-700/50">
-                <div className="flex items-center gap-2 mb-1 text-xs text-gray-600 dark:text-gray-400">
-                  <Activity className="h-4 w-4 text-purple-600 dark:text-purple-400" />
-=======
               <div className="p-4 bg-primary/10 rounded-lg border border-primary/30">
                 <div className="flex items-center gap-2 mb-1 text-xs text-muted-foreground">
                   <Activity className="h-4 w-4 text-primary" />
->>>>>>> 01c0163b
                   跳数
                 </div>
                 <p className="text-xl font-semibold text-foreground">
                   {result.totalHops ?? hopRows.length}
                 </p>
               </div>
-<<<<<<< HEAD
-              <div className="p-4 bg-gradient-to-br from-purple-50 to-indigo-50 dark:from-purple-900/20 dark:to-indigo-900/20  border border-purple-200/50 dark:border-purple-700/50">
-                <div className="flex items-center gap-2 mb-1 text-xs text-gray-600 dark:text-gray-400">
-                  <Activity className="h-4 w-4 text-purple-600 dark:text-purple-400" />
-=======
               <div className="p-4 bg-primary/10 rounded-lg border border-primary/30">
                 <div className="flex items-center gap-2 mb-1 text-xs text-muted-foreground">
                   <Activity className="h-4 w-4 text-primary" />
->>>>>>> 01c0163b
                   耗时
                 </div>
                 <p className="text-xl font-semibold text-foreground">
@@ -303,15 +267,9 @@
               </div>
             </div>
 
-<<<<<<< HEAD
-            <div className="overflow-x-auto  border border-purple-200/30 dark:border-purple-700/30">
-              <table className="min-w-full divide-y divide-purple-200/30 dark:divide-purple-800/30 text-xs">
-                <thead className="bg-purple-50/60 dark:bg-purple-900/20 text-gray-600 dark:text-gray-300">
-=======
             <div className="overflow-x-auto rounded-lg border border-primary/20">
               <table className="min-w-full divide-y divide-border text-xs">
                 <thead className="bg-muted/50 text-muted-foreground">
->>>>>>> 01c0163b
                   <tr>
                     <th className="px-3 py-2 text-left font-medium">跳数</th>
                     <th className="px-3 py-2 text-left font-medium">节点</th>
@@ -352,13 +310,8 @@
                 <summary className="cursor-pointer text-xs text-primary hover:underline">
                   查看原始输出
                 </summary>
-<<<<<<< HEAD
-                <div className="mt-2 p-3 bg-purple-50/50 dark:bg-purple-900/10  border border-purple-200/30 dark:border-purple-700/30 max-h-60 overflow-y-auto">
-                  <pre className="text-xs font-mono whitespace-pre-wrap text-gray-900 dark:text-gray-100">
-=======
                 <div className="mt-2 p-3 bg-primary/5 rounded-lg border border-primary/20 max-h-60 overflow-y-auto">
                   <pre className="text-xs font-mono whitespace-pre-wrap text-foreground">
->>>>>>> 01c0163b
                     {result.output}
                   </pre>
                 </div>
