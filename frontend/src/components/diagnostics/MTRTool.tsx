--- conflicted
+++ resolved
@@ -170,15 +170,9 @@
     <GlassCard variant="orange">
       <div className="space-y-4 text-left">
         {/* 标题 */}
-<<<<<<< HEAD
-        <div className="flex items-center gap-2 pb-3 border-b border-orange-200/30 dark:border-orange-700/30">
-          <div className="p-2 bg-orange-100 dark:bg-orange-900/30 ">
-            <Activity className="h-5 w-5 text-orange-600 dark:text-orange-400" />
-=======
         <div className="flex items-center gap-2 pb-3 border-b border-[hsl(var(--warning))]/30">
           <div className="p-2 bg-[hsl(var(--warning))]/10 rounded-lg">
             <Activity className="h-5 w-5 text-[hsl(var(--warning))]" />
->>>>>>> 01c0163b
           </div>
           <div className="flex-1">
             <h3 className="text-base font-semibold text-foreground">
@@ -223,11 +217,7 @@
               onChange={(e) => setTarget(e.target.value)}
               placeholder="IP地址或域名 (例如: google.com)"
               disabled={loading}
-<<<<<<< HEAD
-              className="w-full px-3 py-2 border border-gray-300 dark:border-gray-600  text-sm bg-white dark:bg-gray-800 focus:outline-none focus:ring-2 focus:ring-orange-500"
-=======
               className="w-full px-3 py-2 border border-border rounded-lg text-sm surface-base text-foreground focus:outline-none focus:ring-2 focus:ring-primary"
->>>>>>> 01c0163b
             />
           </div>
 
@@ -239,11 +229,7 @@
               value={count}
               onChange={(e) => setCount(Number(e.target.value))}
               disabled={loading}
-<<<<<<< HEAD
-              className="w-full px-3 py-2 border border-gray-300 dark:border-gray-600  text-sm bg-white dark:bg-gray-800 focus:outline-none focus:ring-2 focus:ring-orange-500"
-=======
               className="w-full px-3 py-2 border border-border rounded-lg text-sm surface-base text-foreground focus:outline-none focus:ring-2 focus:ring-primary"
->>>>>>> 01c0163b
             >
               <option value={5}>5 次</option>
               <option value={10}>10 次 (默认)</option>
@@ -273,26 +259,16 @@
         </Button>
 
         {/* 提示信息 */}
-<<<<<<< HEAD
-        <div className="p-3 bg-orange-50/50 dark:bg-orange-900/10  border border-orange-200/30 dark:border-orange-700/30">
-          <p className="text-xs text-gray-600 dark:text-gray-400">
-=======
         <div className="p-3 bg-[hsl(var(--warning))]/10 rounded-lg border border-[hsl(var(--warning))]/30">
           <p className="text-xs text-muted-foreground">
->>>>>>> 01c0163b
             <strong>提示：</strong>MTR 结合 Ping 与 Traceroute，可展示各跳延迟与丢包情况
           </p>
         </div>
 
         {/* 错误提示 */}
         {error && (
-<<<<<<< HEAD
-          <div className="p-3 bg-red-50 dark:bg-red-900/20 border border-red-200 dark:border-red-800 ">
-            <p className="text-sm text-red-700 dark:text-red-300">{error}</p>
-=======
           <div className="p-3 bg-[hsl(var(--error))]/10 border border-[hsl(var(--error))]/30 rounded-lg">
             <p className="text-sm text-[hsl(var(--error))]">{error}</p>
->>>>>>> 01c0163b
           </div>
         )}
 
@@ -322,13 +298,8 @@
             </div>
 
             <div className="grid grid-cols-2 gap-3">
-<<<<<<< HEAD
-              <div className="p-4 bg-gradient-to-br from-orange-50 to-amber-50 dark:from-orange-900/20 dark:to-amber-900/20  border border-orange-200/50 dark:border-orange-700/50">
-                <div className="text-xs text-gray-600 dark:text-gray-400 mb-1">
-=======
               <div className="p-4 bg-[hsl(var(--warning))]/10 rounded-lg border border-[hsl(var(--warning))]/30">
                 <div className="text-xs text-muted-foreground mb-1">
->>>>>>> 01c0163b
                   平均延迟
                 </div>
                 <p className="text-xl font-semibold text-foreground">
@@ -337,13 +308,8 @@
                   )}
                 </p>
               </div>
-<<<<<<< HEAD
-              <div className="p-4 bg-gradient-to-br from-orange-50 to-amber-50 dark:from-orange-900/20 dark:to-amber-900/20  border border-orange-200/50 dark:border-orange-700/50">
-                <div className="text-xs text-gray-600 dark:text-gray-400 mb-1">
-=======
               <div className="p-4 bg-[hsl(var(--warning))]/10 rounded-lg border border-[hsl(var(--warning))]/30">
                 <div className="text-xs text-muted-foreground mb-1">
->>>>>>> 01c0163b
                   丢包率
                 </div>
                 <p className="text-xl font-semibold text-foreground">
@@ -354,15 +320,9 @@
               </div>
             </div>
 
-<<<<<<< HEAD
-            <div className="overflow-x-auto  border border-orange-200/30 dark:border-orange-700/30">
-              <table className="min-w-full divide-y divide-orange-200/40 dark:divide-orange-900/30 text-xs">
-                <thead className="bg-orange-50/70 dark:bg-orange-900/20 text-gray-600 dark:text-gray-300">
-=======
             <div className="overflow-x-auto rounded-lg border border-[hsl(var(--warning))]/20">
               <table className="min-w-full divide-y divide-border text-xs">
                 <thead className="bg-muted/50 text-muted-foreground">
->>>>>>> 01c0163b
                   <tr>
                     <th className="px-3 py-2 text-left font-medium">跳数</th>
                     <th className="px-3 py-2 text-left font-medium">节点</th>
@@ -441,13 +401,8 @@
                 <summary className="cursor-pointer text-xs text-[hsl(var(--warning))] hover:underline">
                   查看原始输出
                 </summary>
-<<<<<<< HEAD
-                <div className="mt-2 p-3 bg-orange-50/50 dark:bg-orange-900/10  border border-orange-200/30 dark:border-orange-700/30 max-h-60 overflow-y-auto">
-                  <pre className="text-xs font-mono whitespace-pre-wrap text-gray-900 dark:text-gray-100">
-=======
                 <div className="mt-2 p-3 bg-[hsl(var(--warning))]/5 rounded-lg border border-[hsl(var(--warning))]/20 max-h-60 overflow-y-auto">
                   <pre className="text-xs font-mono whitespace-pre-wrap text-foreground">
->>>>>>> 01c0163b
                     {result.output}
                   </pre>
                 </div>
