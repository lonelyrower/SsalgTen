import React, { useState, useEffect, useCallback } from "react";
import { logger } from "@/utils/logger";
import type { NodeData, DiagnosticRecord } from "@/services/api";
import { apiService } from "@/services/api";
import { GlassCard } from '@/components/ui/GlassCard';
import { AdminTabs } from "@/components/admin/AdminTabs";
import { Button } from "@/components/ui/button";
import { Badge } from "@/components/ui/badge";
import { LoadingSpinner } from "@/components/ui/LoadingSpinner";
import { History, RefreshCw, CheckCircle, XCircle, Clock, Target, Wrench, Server, FileText, AlertCircle, Info } from "lucide-react";
import { ConnectionCheck } from "@/components/diagnostics/ConnectionCheck";
import { PingTool } from "@/components/diagnostics/PingTool";
import { TracerouteTool } from "@/components/diagnostics/TracerouteTool";
import { MTRTool } from "@/components/diagnostics/MTRTool";
import { SpeedtestTool } from "@/components/diagnostics/SpeedtestTool";
import { LatencyTest } from "@/components/diagnostics/LatencyTest";
import { ServerDetailsPanel } from "@/components/nodes/ServerDetailsPanel";
import type { HeartbeatData } from "@/types/heartbeat";

interface NetworkToolkitProps {
  selectedNode: NodeData;
  heartbeatData?: HeartbeatData;
}

type TabType = "tools" | "history" | "system" | "logs";

interface NodeEvent {
  id: string;
  type: string;
  message?: string;
  details?: Record<string, unknown>;
  timestamp: string;
}

export const NetworkToolkit: React.FC<NetworkToolkitProps> = ({ selectedNode, heartbeatData }) => {
  const [activeTab, setActiveTab] = useState<TabType>("system");
  const [diagnosticRecords, setDiagnosticRecords] = useState<DiagnosticRecord[]>([]);
  const [loadingDiagnostics, setLoadingDiagnostics] = useState(false);
  const [diagnosticFilter, setDiagnosticFilter] = useState<
    "ALL" | "PING" | "TRACEROUTE" | "MTR" | "SPEEDTEST"
  >("ALL");
  const [events, setEvents] = useState<NodeEvent[]>([]);
  const [loadingEvents, setLoadingEvents] = useState(false);

  // 获取诊断历史记录
  const fetchDiagnosticRecords = useCallback(async () => {
    try {
      setLoadingDiagnostics(true);
      const response = await apiService.getNodeDiagnostics(
        selectedNode.id,
        undefined,
        50,
      );
      if (response.success && response.data) {
        setDiagnosticRecords(response.data);
      } else {
        setDiagnosticRecords([]);
      }
    } catch (error) {
      logger.error("Failed to fetch diagnostic records:", error);
      setDiagnosticRecords([]);
    } finally {
      setLoadingDiagnostics(false);
    }
  }, [selectedNode.id]);

  // 获取节点事件日志
  const fetchEvents = useCallback(async () => {
    try {
      setLoadingEvents(true);
      const response = await apiService.getNodeEvents(selectedNode.id, 100);
      if (response.success && response.data) {
        setEvents(response.data as NodeEvent[]);
      } else {
        setEvents([]);
      }
    } catch (error) {
      logger.error("Failed to fetch node events:", error);
      setEvents([]);
    } finally {
      setLoadingEvents(false);
    }
  }, [selectedNode.id]);

  // 当切换到诊断历史标签页时获取诊断记录
  useEffect(() => {
    if (activeTab === "history") {
      fetchDiagnosticRecords();
    } else if (activeTab === "logs") {
      fetchEvents();
    }
  }, [activeTab, fetchDiagnosticRecords, fetchEvents]);

  const filteredDiagnostics = diagnosticRecords.filter(
    (record) =>
      diagnosticFilter === "ALL" || record.type === diagnosticFilter,
  );

  const getStatusIcon = (success: boolean) => {
    return success ? (
      <CheckCircle className="h-4 w-4 text-[hsl(var(--success))]" />
    ) : (
      <XCircle className="h-4 w-4 text-[hsl(var(--error))]" />
    );
  };

  const getDiagnosticTypeColor = (type: string) => {
    switch (type) {
      case "PING":
        return "bg-[hsl(var(--success))]/10 text-[hsl(var(--success))]";
      case "TRACEROUTE":
        return "bg-primary/10 text-primary";
      case "MTR":
        return "bg-[hsl(var(--warning))]/10 text-[hsl(var(--warning))]";
      case "SPEEDTEST":
        return "bg-[hsl(var(--warning))]/10 text-[hsl(var(--warning))]";
      default:
        return "bg-muted text-muted-foreground";
    }
  };

  const formatDuration = (ms?: number) => {
    if (!ms) return "-";
    if (ms < 1000) return `${ms}ms`;
    return `${(ms / 1000).toFixed(1)}s`;
  };

  const tabs = [
    { id: "system" as TabType, label: "系统详情", icon: Server },
    { id: "tools" as TabType, label: "诊断工具", icon: Wrench },
    { id: "history" as TabType, label: "诊断历史", icon: History },
    { id: "logs" as TabType, label: "运行日志", icon: FileText },
  ];

  const getTypeIcon = (type: string) => {
    const lowerType = type.toLowerCase();
    if (lowerType.includes("error") || lowerType.includes("fail")) {
      return <AlertCircle className="h-4 w-4" />;
    }
    if (lowerType.includes("warning") || lowerType.includes("warn")) {
      return <AlertCircle className="h-4 w-4" />;
    }
    if (lowerType.includes("success") || lowerType.includes("complete")) {
      return <CheckCircle className="h-4 w-4" />;
    }
    return <Info className="h-4 w-4" />;
  };

  const getTypeColor = (type: string) => {
    const lowerType = type.toLowerCase();
    if (lowerType.includes("error") || lowerType.includes("fail")) {
      return "text-[hsl(var(--error))]";
    }
    if (lowerType.includes("warning") || lowerType.includes("warn")) {
      return "text-[hsl(var(--warning))]";
    }
    if (lowerType.includes("success") || lowerType.includes("complete")) {
      return "text-[hsl(var(--success))]";
    }
    return "text-[hsl(var(--info))]";
  };

  const getEventVariant = (type: string): "default" | "success" | "danger" | "warning" => {
    const lowerType = type.toLowerCase();
    if (lowerType.includes("error") || lowerType.includes("fail")) {
      return "danger";
    }
    if (lowerType.includes("warning") || lowerType.includes("warn")) {
      return "warning";
    }
    if (lowerType.includes("success") || lowerType.includes("complete")) {
      return "success";
    }
    return "default";
  };

  const getEventBadgeColor = (type: string): string => {
    const lowerType = type.toLowerCase();
    if (lowerType.includes("error") || lowerType.includes("fail")) {
      return "bg-[hsl(var(--error))]/10 text-[hsl(var(--error))]";
    }
    if (lowerType.includes("warning")) {
      return "bg-[hsl(var(--warning))]/10 text-[hsl(var(--warning))]";
    }
    if (lowerType.includes("success")) {
      return "bg-[hsl(var(--success))]/10 text-[hsl(var(--success))]";
    }
    return "bg-[hsl(var(--info))]/10 text-[hsl(var(--info))]";
  };

  if (!selectedNode) {
    return (
      <div className="flex items-center justify-center h-64">
        <LoadingSpinner text="加载中..." />
      </div>
    );
  }

  return (
    <div className="space-y-6">
      {/* 标签页导航 */}
      <div className="flex justify-center">
        <AdminTabs
          tabs={tabs}
          value={activeTab}
          onChange={(value) => setActiveTab(value as TabType)}
        />
      </div>

      {/* 标签页内容 */}
      {activeTab === "system" ? (
        <div className="space-y-6">
          {/* 系统详情 */}
          <ServerDetailsPanel
            node={selectedNode}
            heartbeatData={heartbeatData}
          />
        </div>
      ) : activeTab === "tools" ? (
        <div className="space-y-6">
          {/* 连接性自检 */}
          <ConnectionCheck node={selectedNode} />

          {/* 四大诊断工具 - 2x2网格 */}
          <div className="grid grid-cols-1 lg:grid-cols-2 gap-6">
            <PingTool nodeId={selectedNode.id} />
            <TracerouteTool nodeId={selectedNode.id} />
            <MTRTool nodeId={selectedNode.id} />
            <SpeedtestTool nodeId={selectedNode.id} />
          </div>

          {/* 延迟测试 */}
          <LatencyTest nodeId={selectedNode.id} onTestComplete={() => {}} />
        </div>
      ) : activeTab === "history" ? (
        <div className="space-y-6">
          {/* 诊断记录控制面板 */}
          <GlassCard variant="default" hover={false}>
            <div className="flex items-center justify-between mb-4">
              <h3 className="flex items-center gap-2 text-base font-semibold text-foreground">
                <History className="h-4 w-4" />
                <span>诊断历史记录</span>
              </h3>
              <div className="flex items-center space-x-3">
                <select
                  value={diagnosticFilter}
                  onChange={(e) =>
                    setDiagnosticFilter(
                      e.target.value as typeof diagnosticFilter,
                    )
                  }
<<<<<<< HEAD
                  className="px-3 py-1.5 border border-gray-300 dark:border-gray-600  text-sm bg-white dark:bg-gray-800 focus:outline-none focus:ring-2 focus:ring-primary"
=======
                  className="px-3 py-1.5 border border-border rounded-lg text-sm surface-base text-foreground focus:outline-none focus:ring-2 focus:ring-primary"
>>>>>>> 01c0163b
                >
                  <option value="ALL">全部类型</option>
                  <option value="PING">PING</option>
                  <option value="TRACEROUTE">TRACEROUTE</option>
                  <option value="MTR">MTR</option>
                  <option value="SPEEDTEST">SPEEDTEST</option>
                </select>
                <Button
                  variant="outline"
                  size="sm"
                  onClick={fetchDiagnosticRecords}
                  disabled={loadingDiagnostics}
                  className="gap-2"
                >
                  <RefreshCw
                    className={`h-4 w-4 ${loadingDiagnostics ? "animate-spin" : ""}`}
                  />
                  刷新
                </Button>
              </div>
            </div>

            {loadingDiagnostics ? (
              <div className="flex items-center justify-center py-12">
                <LoadingSpinner text="加载诊断记录..." />
              </div>
            ) : filteredDiagnostics.length === 0 ? (
              <div className="text-center py-12 text-muted-foreground">
                <History className="h-12 w-12 mx-auto mb-3 opacity-50" />
                <p>
                  {diagnosticFilter === "ALL"
                    ? "暂无诊断记录"
                    : `暂无 ${diagnosticFilter} 类型的诊断记录`}
                </p>
              </div>
            ) : (
              <div className="space-y-3">
                {filteredDiagnostics.map((record) => (
                  <GlassCard
                    key={record.id}
                    variant={record.success ? "success" : "danger"}
                    className="p-4"
                  >
                    <div className="flex items-start justify-between gap-4">
                      <div className="flex items-start gap-3 flex-1">
                        <div className="mt-0.5">{getStatusIcon(record.success)}</div>
                        <div className="flex-1 min-w-0">
                          <div className="flex items-center gap-2 mb-2">
                            <Badge className={getDiagnosticTypeColor(record.type)}>
                              {record.type}
                            </Badge>
                            <span className="text-xs text-muted-foreground">
                              {record.success ? "成功" : "失败"}
                            </span>
                          </div>

                          {record.target && (
                            <div className="flex items-center gap-2 mb-2">
                              <Target className="h-3 w-3 text-muted-foreground" />
                              <span className="text-sm font-mono text-muted-foreground">
                                {record.target}
                              </span>
                            </div>
                          )}

                          {record.error && (
                            <p className="text-sm text-[hsl(var(--error))] mb-2">
                              {record.error}
                            </p>
                          )}

                          {record.result && (
                            <details className="mt-2">
                              <summary className="cursor-pointer text-xs text-primary hover:underline">
                                查看详细结果
                              </summary>
<<<<<<< HEAD
                              <div className="mt-2 p-3 bg-black/5 dark:bg-black/20 ">
=======
                              <div className="mt-2 p-3 surface-elevated rounded-lg">
>>>>>>> 01c0163b
                                <pre className="text-xs overflow-x-auto whitespace-pre-wrap">
                                  {record.result}
                                </pre>
                              </div>
                            </details>
                          )}
                        </div>
                      </div>

                      <div className="flex flex-col items-end gap-1 text-xs text-muted-foreground">
                        <div className="flex items-center gap-1">
                          <Clock className="h-3 w-3" />
                          <span>{formatDuration(record.duration)}</span>
                        </div>
                        <span className="text-right">
                          {new Date(record.timestamp).toLocaleString("zh-CN", {
                            month: "short",
                            day: "numeric",
                            hour: "2-digit",
                            minute: "2-digit",
                          })}
                        </span>
                      </div>
                    </div>
                  </GlassCard>
                ))}
              </div>
            )}
          </GlassCard>
        </div>
      ) : activeTab === "logs" ? (
        <div className="space-y-6">
          {/* 运行日志 */}
          <GlassCard variant="default" hover={false}>
            <div className="flex items-center justify-between mb-4">
              <h3 className="flex items-center gap-2 text-base font-semibold text-foreground">
                <FileText className="h-4 w-4" />
                <span>节点运行日志</span>
              </h3>
              <Button
                variant="outline"
                size="sm"
                onClick={fetchEvents}
                disabled={loadingEvents}
                className="gap-2"
              >
                <RefreshCw
                  className={`h-4 w-4 ${loadingEvents ? "animate-spin" : ""}`}
                />
                刷新
              </Button>
            </div>

            {loadingEvents ? (
              <div className="flex items-center justify-center py-12">
                <LoadingSpinner text="加载日志..." />
              </div>
            ) : events.length === 0 ? (
              <div className="text-center py-12 text-muted-foreground">
                <FileText className="h-12 w-12 mx-auto mb-3 opacity-50" />
                <p>暂无运行日志</p>
              </div>
            ) : (
              <div className="space-y-3">
                {events.map((event) => (
                  <GlassCard key={event.id} variant={getEventVariant(event.type)}>
                    <div className="flex items-start justify-between gap-4">
                      <div className="flex items-start gap-3 flex-1">
                        <div className={`mt-0.5 ${getTypeColor(event.type)}`}>
                          {getTypeIcon(event.type)}
                        </div>
                        <div className="flex-1 min-w-0">
                          <div className="flex items-center gap-2 mb-2">
                            <Badge className={getEventBadgeColor(event.type)}>
                              {event.type}
                            </Badge>
                          </div>

                          {event.message && (
                            <p className="text-sm text-foreground mb-2">
                              {event.message}
                            </p>
                          )}

                          {event.details && Object.keys(event.details).length > 0 && (
                            <details className="mt-2">
                              <summary className="cursor-pointer text-xs text-primary hover:underline">
                                查看详细信息
                              </summary>
<<<<<<< HEAD
                              <div className="mt-2 p-3 bg-black/5 dark:bg-black/20 ">
=======
                              <div className="mt-2 p-3 surface-elevated rounded-lg">
>>>>>>> 01c0163b
                                <pre className="text-xs overflow-x-auto whitespace-pre-wrap">
                                  {JSON.stringify(event.details, null, 2)}
                                </pre>
                              </div>
                            </details>
                          )}
                        </div>
                      </div>

                      <div className="flex flex-col items-end gap-1 text-xs text-muted-foreground">
                        <Clock className="h-3 w-3" />
                        <span className="text-right">
                          {new Date(event.timestamp).toLocaleString("zh-CN", {
                            month: "short",
                            day: "numeric",
                            hour: "2-digit",
                            minute: "2-digit",
                          })}
                        </span>
                      </div>
                    </div>
                  </GlassCard>
                ))}
              </div>
            )}
          </GlassCard>
        </div>
      ) : null}
    </div>
  );
};

export default NetworkToolkit;<|MERGE_RESOLUTION|>--- conflicted
+++ resolved
@@ -249,11 +249,7 @@
                       e.target.value as typeof diagnosticFilter,
                     )
                   }
-<<<<<<< HEAD
-                  className="px-3 py-1.5 border border-gray-300 dark:border-gray-600  text-sm bg-white dark:bg-gray-800 focus:outline-none focus:ring-2 focus:ring-primary"
-=======
                   className="px-3 py-1.5 border border-border rounded-lg text-sm surface-base text-foreground focus:outline-none focus:ring-2 focus:ring-primary"
->>>>>>> 01c0163b
                 >
                   <option value="ALL">全部类型</option>
                   <option value="PING">PING</option>
@@ -330,11 +326,7 @@
                               <summary className="cursor-pointer text-xs text-primary hover:underline">
                                 查看详细结果
                               </summary>
-<<<<<<< HEAD
-                              <div className="mt-2 p-3 bg-black/5 dark:bg-black/20 ">
-=======
                               <div className="mt-2 p-3 surface-elevated rounded-lg">
->>>>>>> 01c0163b
                                 <pre className="text-xs overflow-x-auto whitespace-pre-wrap">
                                   {record.result}
                                 </pre>
@@ -424,11 +416,7 @@
                               <summary className="cursor-pointer text-xs text-primary hover:underline">
                                 查看详细信息
                               </summary>
-<<<<<<< HEAD
-                              <div className="mt-2 p-3 bg-black/5 dark:bg-black/20 ">
-=======
                               <div className="mt-2 p-3 surface-elevated rounded-lg">
->>>>>>> 01c0163b
                                 <pre className="text-xs overflow-x-auto whitespace-pre-wrap">
                                   {JSON.stringify(event.details, null, 2)}
                                 </pre>
