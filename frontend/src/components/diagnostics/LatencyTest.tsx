--- conflicted
+++ resolved
@@ -195,15 +195,9 @@
     <div className="space-y-6">
       <GlassCard variant="info" className="space-y-5 text-left">
         {/* 标题 - 统一靠左对齐 */}
-<<<<<<< HEAD
-        <div className="flex items-center gap-2 pb-3 border-b border-cyan-200/30 dark:border-cyan-700/30">
-          <div className="p-2 bg-cyan-100 dark:bg-cyan-900/30 ">
-            <Zap className="h-5 w-5 text-cyan-600 dark:text-cyan-400" />
-=======
         <div className="flex items-center gap-2 pb-3 border-b border-[hsl(var(--info))]/30">
           <div className="p-2 bg-[hsl(var(--info))]/10 rounded-lg">
             <Zap className="h-5 w-5 text-[hsl(var(--info))]" />
->>>>>>> 01c0163b
           </div>
           <div className="flex-1">
             <h3 className="text-base font-semibold text-foreground">
@@ -257,15 +251,9 @@
         </div>
 
         {/* 测试站点预览 */}
-<<<<<<< HEAD
-        <div className="p-4 bg-cyan-50/30 dark:bg-cyan-900/10  border border-cyan-200/40 dark:border-cyan-700/40">
-          <div className="flex items-center gap-2 mb-2 text-xs font-medium text-gray-700 dark:text-gray-300">
-            <Target className="h-3 w-3 text-cyan-600 dark:text-cyan-400" />
-=======
         <div className="p-4 bg-[hsl(var(--info))]/5 rounded-lg border border-[hsl(var(--info))]/20">
           <div className="flex items-center gap-2 mb-2 text-xs font-medium text-foreground">
             <Target className="h-3 w-3 text-[hsl(var(--info))]" />
->>>>>>> 01c0163b
             将测试以下站点：
           </div>
           <div className="grid grid-cols-2 md:grid-cols-4 gap-2">
@@ -282,13 +270,8 @@
         </div>
 
         {error && (
-<<<<<<< HEAD
-          <div className="border border-red-200/60 bg-red-50/80 px-4 py-3 text-sm text-red-600 dark:border-red-800/60 dark:bg-red-900/20 dark:text-red-300">
-            {error}
-=======
           <div className="p-3 bg-[hsl(var(--error))]/10 border border-[hsl(var(--error))]/30 rounded-lg">
             <p className="text-sm text-[hsl(var(--error))]">{error}</p>
->>>>>>> 01c0163b
           </div>
         )}
       </GlassCard>
@@ -304,46 +287,26 @@
               </Badge>
             </div>
             <div className="grid grid-cols-2 gap-4 md:grid-cols-4">
-<<<<<<< HEAD
-              <div className="border border-slate-200/60 bg-white/80 p-4 text-center dark:border-slate-700/60 dark:bg-slate-900/30">
-                <div className="text-2xl font-semibold text-slate-900 dark:text-white">
-=======
               <div className="rounded-xl border border-border surface-elevated p-4 text-center">
                 <div className="text-2xl font-semibold text-foreground">
->>>>>>> 01c0163b
                   {testResult.summary.successful}/{testResult.summary.total}
                 </div>
                 <div className="mt-1 text-xs text-muted-foreground">成功站点</div>
               </div>
-<<<<<<< HEAD
-              <div className="border border-slate-200/60 bg-white/80 p-4 text-center dark:border-slate-700/60 dark:bg-slate-900/30">
-                <div className="text-2xl font-semibold text-cyan-600 dark:text-cyan-300">
-=======
               <div className="rounded-xl border border-border surface-elevated p-4 text-center">
                 <div className="text-2xl font-semibold text-[hsl(var(--info))]">
->>>>>>> 01c0163b
                   {testResult.summary.averageLatency.toFixed(1)}ms
                 </div>
                 <div className="mt-1 text-xs text-muted-foreground">平均延迟</div>
               </div>
-<<<<<<< HEAD
-              <div className="border border-slate-200/60 bg-white/80 p-4 text-center dark:border-slate-700/60 dark:bg-slate-900/30">
-                <div className="text-2xl font-semibold text-emerald-600 dark:text-emerald-300">
-=======
               <div className="rounded-xl border border-border surface-elevated p-4 text-center">
                 <div className="text-2xl font-semibold text-[hsl(var(--success))]">
->>>>>>> 01c0163b
                   {testResult.summary.excellentCount}
                 </div>
                 <div className="mt-1 text-xs text-muted-foreground">优秀连接</div>
               </div>
-<<<<<<< HEAD
-              <div className="border border-slate-200/60 bg-white/80 p-4 text-center dark:border-slate-700/60 dark:bg-slate-900/30">
-                <div className="text-2xl font-semibold text-amber-600 dark:text-amber-300">
-=======
               <div className="rounded-xl border border-border surface-elevated p-4 text-center">
                 <div className="text-2xl font-semibold text-[hsl(var(--warning))]">
->>>>>>> 01c0163b
                   {(testResult.duration / 1000).toFixed(1)}s
                 </div>
                 <div className="mt-1 text-xs text-muted-foreground">测试耗时</div>
