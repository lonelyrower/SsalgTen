import React, { useState } from "react";
<<<<<<< HEAD
import { GlassCard } from '@/components/ui/GlassCard';
=======
import { GlassCard } from "@/components/ui/GlassCard";
>>>>>>> 05c2c759
import { Button } from "@/components/ui/button";
import { Badge } from "@/components/ui/badge";
import { LoadingSpinner } from "@/components/ui/LoadingSpinner";
import { apiService } from "@/services/api";
import { Play, Clock, Target, BarChart3, Zap } from "lucide-react";

interface LatencyResult {
  target: string;
  latency: number | null;
  status: "excellent" | "good" | "poor" | "failed";
  error?: string;
}

interface LatencyTestResult {
  testType: "standard" | "comprehensive";
  results: LatencyResult[];
  summary: {
    total: number;
    successful: number;
    failed: number;
    averageLatency: number;
    excellentCount: number;
    goodCount: number;
    poorCount: number;
  };
  timestamp: string;
  duration: number;
}

interface LatencyTestProps {
  nodeId?: string;
  agentEndpoint?: string;
  onTestComplete?: (result: LatencyTestResult) => void;
}

// 测试站点列表
const STANDARD_TARGETS = [
  "Google (全球)",
  "Cloudflare (全球)",
  "Amazon AWS (全球)",
  "Microsoft Azure (全球)",
  "GitHub (全球)",
  "Baidu (中国)",
  "Alibaba Cloud (中国)",
  "Tencent Cloud (中国)",
];

const COMPREHENSIVE_TARGETS = [
  ...STANDARD_TARGETS,
  "Netflix (流媒体)",
  "YouTube (流媒体)",
  "Twitter (社交)",
  "Facebook (社交)",
  "LinkedIn (社交)",
  "DigitalOcean (云服务)",
  "Vultr (云服务)",
  "Linode (云服务)",
  "Oracle Cloud (云服务)",
  "Heroku (平台)",
  "Vercel (平台)",
  "Netlify (平台)",
];

export const LatencyTest: React.FC<LatencyTestProps> = ({
  nodeId,
  agentEndpoint,
  onTestComplete,
}) => {
  const [isLoading, setIsLoading] = useState(false);
  const [testResult, setTestResult] = useState<LatencyTestResult | null>(null);
  const [testType, setTestType] = useState<"standard" | "comprehensive">("standard");
  const [error, setError] = useState<string | null>(null);

  const currentTargets = testType === "standard" ? STANDARD_TARGETS : COMPREHENSIVE_TARGETS;

  const getStatusColor = (status: LatencyResult["status"]): string => {
    switch (status) {
      case "excellent":
        return "bg-[hsl(var(--success))]/10 text-[hsl(var(--success))]";
      case "good":
        return "bg-[hsl(var(--warning))]/10 text-[hsl(var(--warning))]";
      case "poor":
        return "bg-[hsl(var(--error))]/10 text-[hsl(var(--error))]";
      case "failed":
        return "bg-muted text-muted-foreground";
      default:
        return "bg-muted text-muted-foreground";
    }
  };

  const getStatusIcon = (status: LatencyResult["status"]): string => {
    switch (status) {
      case "excellent":
        return "🟢";
      case "good":
        return "🟡";
      case "poor":
        return "🔴";
      case "failed":
        return "⚫";
      default:
        return "⚫";
    }
  };

  const getStatusDescription = (status: LatencyResult["status"]): string => {
    switch (status) {
      case "excellent":
        return "优秀 - 适合游戏和视频通话";
      case "good":
        return "良好 - 适合网页浏览和视频";
      case "poor":
        return "较差 - 仅适合基本使用";
      case "failed":
        return "失败 - 目标不响应或 ICMP 被阻止";
      default:
        return "未知";
    }
  };

  const runLatencyTest = async () => {
    if (isLoading) return;

    // 优先使用代理 API
    if (nodeId) {
      setIsLoading(true);
      setError(null);

      try {
        const response = await apiService.runLatencyTest(nodeId, testType);

        if (response.success && response.data) {
          setTestResult(response.data as LatencyTestResult);
          onTestComplete?.(response.data as LatencyTestResult);
        } else {
          throw new Error(response.error || "延迟测试失败");
        }
      } catch (err) {
        const errorMessage = err instanceof Error ? err.message : "未知错误";
        setError(`延迟测试失败: ${errorMessage}`);
      } finally {
        setIsLoading(false);
      }
      return;
    }

    // 降级到 agentEndpoint
    if (!agentEndpoint) {
      setError("缺少节点配置");
      return;
    }

    setIsLoading(true);
    setError(null);

    try {
      const response = await fetch(
        `${agentEndpoint}/api/latency-test?testType=${testType}`,
        {
          method: "GET",
          headers: {
            "Content-Type": "application/json",
          },
        },
      );

      if (!response.ok) {
        throw new Error(`HTTP ${response.status}: ${response.statusText}`);
      }

      const data = await response.json();

      if (!data.success) {
        throw new Error(data.error || "延迟测试失败");
      }

      setTestResult(data.data);
      onTestComplete?.(data.data);
    } catch (err) {
      const errorMessage = err instanceof Error ? err.message : "未知错误";
      setError(`延迟测试失败: ${errorMessage}`);
    } finally {
      setIsLoading(false);
    }
  };

  const formatLatency = (latency: number | null): string => {
    if (latency === null) return "N/A";
    return `${latency.toFixed(1)}ms`;
  };

  return (
    <div className="space-y-6">
      <GlassCard variant="info" className="space-y-5 text-left">
        {/* 标题 - 统一靠左对齐 */}
        <div className="flex items-center gap-2 pb-3 border-b border-[hsl(var(--info))]/30">
          <div className="p-2 bg-[hsl(var(--info))]/10 rounded-lg">
            <Zap className="h-5 w-5 text-[hsl(var(--info))]" />
          </div>
          <div className="flex-1">
            <h3 className="text-base font-semibold text-foreground">
              延迟测试 - 节点到全球站点
            </h3>
            <p className="text-xs text-muted-foreground">
              选择测试范围后即可开始，系统会依次 Ping 全球热门站点并统计响应情况
            </p>
          </div>
        </div>

        <div className="flex flex-wrap items-center gap-3">
          <Button
            variant={testType === "standard" ? "info" : "outline"}
            size="sm"
            onClick={() => setTestType("standard")}
            disabled={isLoading}
            className="gap-1"
          >
            <Target className="h-4 w-4" />
            标准测试 (8站点)
          </Button>
          <Button
            variant={testType === "comprehensive" ? "info" : "outline"}
            size="sm"
            onClick={() => setTestType("comprehensive")}
            disabled={isLoading}
            className="gap-1"
          >
            <BarChart3 className="h-4 w-4" />
            完整测试 (20站点)
          </Button>
          <Button
            onClick={runLatencyTest}
            disabled={isLoading || (!nodeId && !agentEndpoint)}
            size="sm"
            className="gap-2"
          >
            {isLoading ? (
              <>
                <LoadingSpinner className="h-4 w-4" />
                测试中...
              </>
            ) : (
              <>
                <Play className="h-4 w-4" />
                开始测试
              </>
            )}
          </Button>
        </div>

        {/* 测试站点预览 */}
        <div className="p-4 bg-[hsl(var(--info))]/5 rounded-lg border border-[hsl(var(--info))]/20">
          <div className="flex items-center gap-2 mb-2 text-xs font-medium text-foreground">
            <Target className="h-3 w-3 text-[hsl(var(--info))]" />
            将测试以下站点：
          </div>
          <div className="grid grid-cols-2 md:grid-cols-4 gap-2">
            {currentTargets.map((target, index) => (
              <div
                key={index}
                className="flex items-center gap-1.5 px-2 py-1 surface-elevated rounded text-xs text-muted-foreground"
              >
                <span className="w-1 h-1 rounded-full bg-[hsl(var(--info))]" />
                {target}
              </div>
            ))}
          </div>
        </div>

        {error && (
          <div className="p-3 bg-[hsl(var(--error))]/10 border border-[hsl(var(--error))]/30 rounded-lg">
            <p className="text-sm text-[hsl(var(--error))]">{error}</p>
          </div>
        )}
      </GlassCard>

      {testResult && (
        <div className="space-y-4">
          <GlassCard variant="default" className="space-y-5">
            <div className="flex flex-wrap items-center gap-2 text-foreground">
              <Clock className="h-5 w-5 text-[hsl(var(--success))]" />
              测试结果概览
              <Badge variant="outline" className="rounded-full px-3 py-1 text-xs">
                {testResult.testType === "standard" ? "标准测试" : "完整测试"}
              </Badge>
            </div>
            <div className="grid grid-cols-2 gap-4 md:grid-cols-4">
              <div className="rounded-xl border border-border surface-elevated p-4 text-center">
                <div className="text-2xl font-semibold text-foreground">
                  {testResult.summary.successful}/{testResult.summary.total}
                </div>
                <div className="mt-1 text-xs text-muted-foreground">成功站点</div>
              </div>
              <div className="rounded-xl border border-border surface-elevated p-4 text-center">
                <div className="text-2xl font-semibold text-[hsl(var(--info))]">
                  {testResult.summary.averageLatency.toFixed(1)}ms
                </div>
                <div className="mt-1 text-xs text-muted-foreground">平均延迟</div>
              </div>
              <div className="rounded-xl border border-border surface-elevated p-4 text-center">
                <div className="text-2xl font-semibold text-[hsl(var(--success))]">
                  {testResult.summary.excellentCount}
                </div>
                <div className="mt-1 text-xs text-muted-foreground">优秀连接</div>
              </div>
              <div className="rounded-xl border border-border surface-elevated p-4 text-center">
                <div className="text-2xl font-semibold text-[hsl(var(--warning))]">
                  {(testResult.duration / 1000).toFixed(1)}s
                </div>
                <div className="mt-1 text-xs text-muted-foreground">测试耗时</div>
              </div>
            </div>
          </GlassCard>

          <GlassCard variant="default" hover={false} className="space-y-4 pt-2">
            <div className="flex items-center gap-2 text-foreground pb-2 border-b border-border">
              <Zap className="h-5 w-5 text-primary" />
              详细延迟结果
            </div>
            <div className="grid gap-3">
              {testResult.results.map((result, index) => {
                // 根据状态选择 GlassCard variant
                const getCardVariant = (status: LatencyResult["status"]): "success" | "info" | "warning" | "danger" | "default" => {
                  switch (status) {
                    case "excellent":
                      return "success";
                    case "good":
                      return "info";
                    case "poor":
                      return "warning";
                    case "failed":
                      return "danger";
                    default:
                      return "default";
                  }
                };

                return (
                  <GlassCard
                    key={`${result.target}-${index}`}
                    variant={getCardVariant(result.status)}
                    className="!p-4"
                  >
                    <div className="flex flex-col items-start justify-between gap-3 md:flex-row md:items-center">
                      <div className="flex items-center gap-3">
                        <span className="text-xl">{getStatusIcon(result.status)}</span>
                        <div>
                          <div className="font-medium text-foreground">{result.target}</div>
                          <div className="text-xs text-muted-foreground">
                            {getStatusDescription(result.status)}
                          </div>
                        </div>
                      </div>
                      <div className="flex flex-wrap items-center gap-3">
                        <Badge className={getStatusColor(result.status)}>
                          {formatLatency(result.latency)}
                        </Badge>
                        {result.error && (
                          <span className="max-w-64 text-xs text-[hsl(var(--error))]">
                            {result.error}
                          </span>
                        )}
                      </div>
                    </div>
                  </GlassCard>
                );
              })}
            </div>
          </GlassCard>

          <GlassCard variant="default">
            <div className="space-y-2 text-sm text-muted-foreground">
              <div className="font-medium text-foreground">延迟等级说明</div>
              <div className="grid gap-2 md:grid-cols-2">
                <div className="flex items-center gap-2">
                  <span>🟢</span>
                  <span>优秀 (&lt; 50ms) - 适合游戏和实时通讯</span>
                </div>
                <div className="flex items-center gap-2">
                  <span>🟡</span>
                  <span>良好 (50-150ms) - 适合网页浏览和视频播放</span>
                </div>
                <div className="flex items-center gap-2">
                  <span>🔴</span>
                  <span>较差 (&gt; 150ms) - 仅适合基本访问</span>
                </div>
                <div className="flex items-center gap-2">
                  <span>⚫</span>
                  <span>失败 - 目标不响应或被防火墙阻断</span>
                </div>
              </div>
            </div>
          </GlassCard>
        </div>
      )}
    </div>
  );
};

export default LatencyTest;<|MERGE_RESOLUTION|>--- conflicted
+++ resolved
@@ -1,9 +1,5 @@
 import React, { useState } from "react";
-<<<<<<< HEAD
-import { GlassCard } from '@/components/ui/GlassCard';
-=======
 import { GlassCard } from "@/components/ui/GlassCard";
->>>>>>> 05c2c759
 import { Button } from "@/components/ui/button";
 import { Badge } from "@/components/ui/badge";
 import { LoadingSpinner } from "@/components/ui/LoadingSpinner";
