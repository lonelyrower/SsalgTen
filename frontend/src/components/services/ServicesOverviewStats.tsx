import React from "react";
import {
  SERVICE_TYPE_CONFIG,
  type ServiceType,
  type ServicesOverviewStats as StatsType,
} from "@/types/services";
import { Card, CardContent, CardHeader, CardTitle } from "../ui/card";
import { Server, Play, Square, AlertCircle } from "lucide-react";
import { formatDistanceToNow } from "date-fns";
import { zhCN } from "date-fns/locale";

interface ServicesOverviewStatsProps {
  stats: StatsType;
}

export const ServicesOverviewStats: React.FC<ServicesOverviewStatsProps> = ({
  stats,
}) => {
  const runningPercentage =
    stats.totalServices > 0
      ? Math.round((stats.runningServices / stats.totalServices) * 100)
      : 0;

  const lastUpdatedLabel = (() => {
    try {
      return formatDistanceToNow(new Date(stats.lastUpdated), {
        addSuffix: true,
        locale: zhCN,
      });
    } catch {
      return "未知";
    }
  })();

  const serviceTypeBadges = Object.entries(stats.servicesByType)
    .filter(([, count]) => count > 0)
    .map(([type, count]) => {
      const config = SERVICE_TYPE_CONFIG[type as ServiceType];
      return (
        <span
          key={type}
<<<<<<< HEAD
          className="px-2 py-1 rounded-full bg-gray-100 dark:bg-gray-800 text-gray-600 dark:text-gray-200 text-xs font-medium"
=======
          className="px-2 py-1 rounded-full bg-surface-elevated text-muted-foreground text-xs font-medium"
>>>>>>> 01c0163b
        >
          {(config?.name ?? type) as string} · {count}
        </span>
      );
    });

  return (
    <div className="space-y-4">
      <div className="grid grid-cols-1 md:grid-cols-2 lg:grid-cols-4 gap-4">
        {/* 总节点数 */}
        <Card>
          <CardHeader className="pb-3">
<<<<<<< HEAD
            <CardTitle className="text-sm font-medium text-gray-600 dark:text-gray-300 flex items-center gap-2">
=======
            <CardTitle className="text-sm font-medium text-muted-foreground flex items-center gap-2">
>>>>>>> 01c0163b
              <Server className="h-4 w-4" />
              总节点数
            </CardTitle>
          </CardHeader>
          <CardContent>
            <div className="text-3xl font-bold text-foreground">
              {stats.totalNodes}
            </div>
<<<<<<< HEAD
            <p className="text-sm text-gray-500 dark:text-gray-300 mt-1">
              {stats.expiredNodes > 0 && (
                <span className="text-yellow-600 dark:text-yellow-300">
=======
            <p className="text-sm text-muted-foreground mt-1">
              {stats.expiredNodes > 0 && (
                <span className="text-[hsl(var(--warning))]">
>>>>>>> 01c0163b
                  {stats.expiredNodes} 个数据过期
                </span>
              )}
              {stats.expiredNodes === 0 && "全部节点正常"}
            </p>
          </CardContent>
        </Card>

        {/* 服务总量 */}
        <Card>
          <CardHeader className="pb-3">
<<<<<<< HEAD
            <CardTitle className="text-sm font-medium text-gray-600 dark:text-gray-300 flex items-center gap-2">
=======
            <CardTitle className="text-sm font-medium text-muted-foreground flex items-center gap-2">
>>>>>>> 01c0163b
              <Server className="h-4 w-4" />
              服务总数
            </CardTitle>
          </CardHeader>
          <CardContent>
            <div className="text-3xl font-bold text-foreground">
              {stats.totalServices}
            </div>
<<<<<<< HEAD
            <p className="text-sm text-gray-500 dark:text-gray-300 mt-1">
=======
            <p className="text-sm text-muted-foreground mt-1">
>>>>>>> 01c0163b
              最近同步 {lastUpdatedLabel}
            </p>
          </CardContent>
        </Card>

        {/* 运行中 */}
        <Card>
          <CardHeader className="pb-3">
<<<<<<< HEAD
            <CardTitle className="text-sm font-medium text-gray-600 dark:text-gray-300 flex items-center gap-2">
=======
            <CardTitle className="text-sm font-medium text-muted-foreground flex items-center gap-2">
>>>>>>> 01c0163b
              <Play className="h-4 w-4" />
              运行中
            </CardTitle>
          </CardHeader>
          <CardContent>
<<<<<<< HEAD
            <div className="text-3xl font-bold text-green-600 dark:text-green-300">
              {stats.runningServices}
            </div>
            <p className="text-sm text-gray-500 dark:text-gray-300 mt-1">
=======
            <div className="text-3xl font-bold text-[hsl(var(--success))]">
              {stats.runningServices}
            </div>
            <p className="text-sm text-muted-foreground mt-1">
>>>>>>> 01c0163b
              {runningPercentage}% 占比
            </p>
          </CardContent>
        </Card>

        {/* 停止 / 异常 */}
        <Card>
          <CardHeader className="pb-3">
<<<<<<< HEAD
            <CardTitle className="text-sm font-medium text-gray-600 dark:text-gray-300 flex items-center gap-2">
=======
            <CardTitle className="text-sm font-medium text-muted-foreground flex items-center gap-2">
>>>>>>> 01c0163b
              <Square className="h-4 w-4" />
              停止 / 异常
            </CardTitle>
          </CardHeader>
          <CardContent className="space-y-2">
            <div className="flex items-baseline justify-between gap-4">
              <div>
<<<<<<< HEAD
                <div className="text-2xl font-bold text-gray-600 dark:text-gray-300">
                  {stats.stoppedServices}
                </div>
                <p className="text-sm text-gray-500 dark:text-gray-300">
=======
                <div className="text-2xl font-bold text-muted-foreground">
                  {stats.stoppedServices}
                </div>
                <p className="text-sm text-muted-foreground">
>>>>>>> 01c0163b
                  未运行的服务
                </p>
              </div>
              <div
                className={`text-2xl font-bold ${
                  stats.failedServices === 0
<<<<<<< HEAD
                    ? "text-green-600 dark:text-green-300"
                    : "text-red-600 dark:text-red-300"
=======
                    ? "text-[hsl(var(--success))]"
                    : "text-[hsl(var(--error))]"
>>>>>>> 01c0163b
                }`}
              >
                {stats.failedServices}
              </div>
            </div>
<<<<<<< HEAD
            <p className="text-sm text-gray-500 dark:text-gray-300 flex items-center gap-1">
=======
            <p className="text-sm text-muted-foreground flex items-center gap-1">
>>>>>>> 01c0163b
              <AlertCircle className="h-4 w-4" />
              需要关注
            </p>
          </CardContent>
        </Card>
      </div>

      <Card>
        <CardHeader className="pb-2">
<<<<<<< HEAD
          <CardTitle className="text-sm font-medium text-gray-600 dark:text-gray-300">
=======
          <CardTitle className="text-sm font-medium text-muted-foreground">
>>>>>>> 01c0163b
            类型分布
          </CardTitle>
        </CardHeader>
        <CardContent className="pt-1">
          {serviceTypeBadges.length > 0 ? (
            <div className="flex flex-wrap gap-2">{serviceTypeBadges}</div>
          ) : (
<<<<<<< HEAD
            <p className="text-sm text-gray-500 dark:text-gray-300">暂无服务数据</p>
=======
            <p className="text-sm text-muted-foreground">暂无服务数据</p>
>>>>>>> 01c0163b
          )}
        </CardContent>
      </Card>
    </div>
  );
};<|MERGE_RESOLUTION|>--- conflicted
+++ resolved
@@ -39,11 +39,7 @@
       return (
         <span
           key={type}
-<<<<<<< HEAD
-          className="px-2 py-1 rounded-full bg-gray-100 dark:bg-gray-800 text-gray-600 dark:text-gray-200 text-xs font-medium"
-=======
           className="px-2 py-1 rounded-full bg-surface-elevated text-muted-foreground text-xs font-medium"
->>>>>>> 01c0163b
         >
           {(config?.name ?? type) as string} · {count}
         </span>
@@ -56,11 +52,7 @@
         {/* 总节点数 */}
         <Card>
           <CardHeader className="pb-3">
-<<<<<<< HEAD
-            <CardTitle className="text-sm font-medium text-gray-600 dark:text-gray-300 flex items-center gap-2">
-=======
             <CardTitle className="text-sm font-medium text-muted-foreground flex items-center gap-2">
->>>>>>> 01c0163b
               <Server className="h-4 w-4" />
               总节点数
             </CardTitle>
@@ -69,15 +61,9 @@
             <div className="text-3xl font-bold text-foreground">
               {stats.totalNodes}
             </div>
-<<<<<<< HEAD
-            <p className="text-sm text-gray-500 dark:text-gray-300 mt-1">
-              {stats.expiredNodes > 0 && (
-                <span className="text-yellow-600 dark:text-yellow-300">
-=======
             <p className="text-sm text-muted-foreground mt-1">
               {stats.expiredNodes > 0 && (
                 <span className="text-[hsl(var(--warning))]">
->>>>>>> 01c0163b
                   {stats.expiredNodes} 个数据过期
                 </span>
               )}
@@ -89,11 +75,7 @@
         {/* 服务总量 */}
         <Card>
           <CardHeader className="pb-3">
-<<<<<<< HEAD
-            <CardTitle className="text-sm font-medium text-gray-600 dark:text-gray-300 flex items-center gap-2">
-=======
             <CardTitle className="text-sm font-medium text-muted-foreground flex items-center gap-2">
->>>>>>> 01c0163b
               <Server className="h-4 w-4" />
               服务总数
             </CardTitle>
@@ -102,11 +84,7 @@
             <div className="text-3xl font-bold text-foreground">
               {stats.totalServices}
             </div>
-<<<<<<< HEAD
-            <p className="text-sm text-gray-500 dark:text-gray-300 mt-1">
-=======
             <p className="text-sm text-muted-foreground mt-1">
->>>>>>> 01c0163b
               最近同步 {lastUpdatedLabel}
             </p>
           </CardContent>
@@ -115,27 +93,16 @@
         {/* 运行中 */}
         <Card>
           <CardHeader className="pb-3">
-<<<<<<< HEAD
-            <CardTitle className="text-sm font-medium text-gray-600 dark:text-gray-300 flex items-center gap-2">
-=======
             <CardTitle className="text-sm font-medium text-muted-foreground flex items-center gap-2">
->>>>>>> 01c0163b
               <Play className="h-4 w-4" />
               运行中
             </CardTitle>
           </CardHeader>
           <CardContent>
-<<<<<<< HEAD
-            <div className="text-3xl font-bold text-green-600 dark:text-green-300">
-              {stats.runningServices}
-            </div>
-            <p className="text-sm text-gray-500 dark:text-gray-300 mt-1">
-=======
             <div className="text-3xl font-bold text-[hsl(var(--success))]">
               {stats.runningServices}
             </div>
             <p className="text-sm text-muted-foreground mt-1">
->>>>>>> 01c0163b
               {runningPercentage}% 占比
             </p>
           </CardContent>
@@ -144,11 +111,7 @@
         {/* 停止 / 异常 */}
         <Card>
           <CardHeader className="pb-3">
-<<<<<<< HEAD
-            <CardTitle className="text-sm font-medium text-gray-600 dark:text-gray-300 flex items-center gap-2">
-=======
             <CardTitle className="text-sm font-medium text-muted-foreground flex items-center gap-2">
->>>>>>> 01c0163b
               <Square className="h-4 w-4" />
               停止 / 异常
             </CardTitle>
@@ -156,40 +119,24 @@
           <CardContent className="space-y-2">
             <div className="flex items-baseline justify-between gap-4">
               <div>
-<<<<<<< HEAD
-                <div className="text-2xl font-bold text-gray-600 dark:text-gray-300">
-                  {stats.stoppedServices}
-                </div>
-                <p className="text-sm text-gray-500 dark:text-gray-300">
-=======
                 <div className="text-2xl font-bold text-muted-foreground">
                   {stats.stoppedServices}
                 </div>
                 <p className="text-sm text-muted-foreground">
->>>>>>> 01c0163b
                   未运行的服务
                 </p>
               </div>
               <div
                 className={`text-2xl font-bold ${
                   stats.failedServices === 0
-<<<<<<< HEAD
-                    ? "text-green-600 dark:text-green-300"
-                    : "text-red-600 dark:text-red-300"
-=======
                     ? "text-[hsl(var(--success))]"
                     : "text-[hsl(var(--error))]"
->>>>>>> 01c0163b
                 }`}
               >
                 {stats.failedServices}
               </div>
             </div>
-<<<<<<< HEAD
-            <p className="text-sm text-gray-500 dark:text-gray-300 flex items-center gap-1">
-=======
             <p className="text-sm text-muted-foreground flex items-center gap-1">
->>>>>>> 01c0163b
               <AlertCircle className="h-4 w-4" />
               需要关注
             </p>
@@ -199,11 +146,7 @@
 
       <Card>
         <CardHeader className="pb-2">
-<<<<<<< HEAD
-          <CardTitle className="text-sm font-medium text-gray-600 dark:text-gray-300">
-=======
           <CardTitle className="text-sm font-medium text-muted-foreground">
->>>>>>> 01c0163b
             类型分布
           </CardTitle>
         </CardHeader>
@@ -211,11 +154,7 @@
           {serviceTypeBadges.length > 0 ? (
             <div className="flex flex-wrap gap-2">{serviceTypeBadges}</div>
           ) : (
-<<<<<<< HEAD
-            <p className="text-sm text-gray-500 dark:text-gray-300">暂无服务数据</p>
-=======
             <p className="text-sm text-muted-foreground">暂无服务数据</p>
->>>>>>> 01c0163b
           )}
         </CardContent>
       </Card>
