import React, { useState } from "react";
import { logger } from "@/utils/logger";
import type { NodeService } from "@/types/services";
import { SERVICE_TYPE_CONFIG } from "@/types/services";
import { Badge } from "../ui/badge";
import CountryFlagSvg from "../ui/CountryFlagSvg";
import { Clock, Copy, Check } from "lucide-react";
import { formatDistanceToNow } from "date-fns";
import { zhCN } from "date-fns/locale";
import {
  getServiceProtocols,
  getAllServicePorts,
  getServiceShareLinks,
  getServiceDomains,
} from "./service-utils";
import { useNotification } from "@/hooks/useNotification";

interface ServicesTableProps {
  services: NodeService[];
}

// 服务类型图标映射 (使用 emoji)
const SERVICE_TYPE_ICONS: Record<string, string> = {
  proxy: "🔐",
  web: "🌐",
  database: "💾",
  container: "📦",
  other: "⚙️",
};

const SHARE_LINK_SCHEME_REGEX = /^([a-z0-9+.-]+):\/\//i;

const extractProtocolFromLink = (link: string): string | undefined => {
  const match = link.trim().match(SHARE_LINK_SCHEME_REGEX);
  return match ? match[1] : undefined;
};

const normalizeProtocolLabel = (value?: string): string | undefined => {
  if (!value) return undefined;
  const lower = value.toLowerCase();
  const alias: Record<string, string> = {
    shadowsocks: "SS",
    ss: "SS",
    shadowsocksr: "SSR",
    ssr: "SSR",
    vmess: "VMESS",
    vless: "VLESS",
    trojan: "TROJAN",
    hysteria: "HYSTERIA",
    hy: "HYSTERIA",
    socks: "SOCKS",
    socks5: "SOCKS",
    http: "HTTP",
    https: "HTTPS",
  };

  if (alias[lower]) {
    return alias[lower];
  }

  return lower.toUpperCase();
};

type ServiceCategory = 'proxy' | 'web' | 'other';

export const ServicesTable: React.FC<ServicesTableProps> = ({
  services,
}) => {
  // 按服务类型分组
  const proxyServices = services.filter(s => s.type === 'proxy');
  const webServices = services.filter(s => s.type === 'web');
  const otherServices = services.filter(s => s.type !== 'proxy' && s.type !== 'web');

  // 确定默认选中的标签页 (选择有数据的第一个类型)
  const getDefaultTab = (): ServiceCategory => {
    if (proxyServices.length > 0) return 'proxy';
    if (webServices.length > 0) return 'web';
    if (otherServices.length > 0) return 'other';
    return 'proxy';
  };

  const [activeTab, setActiveTab] = useState<ServiceCategory>(getDefaultTab);

  // 标签页配置
  const tabs = [
    {
      key: 'proxy' as ServiceCategory,
      icon: '🔐',
      label: '代理服务',
      count: proxyServices.length,
      gradient: 'from-[hsl(var(--info))]/5 to-[hsl(var(--info))]/8',
      activeColor: 'border-[hsl(var(--info))] text-[hsl(var(--info))]',
    },
    {
      key: 'web' as ServiceCategory,
      icon: '🌐',
      label: 'Web 服务',
      count: webServices.length,
      gradient: 'from-[hsl(var(--success))]/5 to-[hsl(var(--success))]/8',
      activeColor: 'border-[hsl(var(--success))] text-[hsl(var(--success))]',
    },
    {
      key: 'other' as ServiceCategory,
      icon: '📦',
      label: '基础组件 & 其他',
      count: otherServices.length,
      gradient: 'from-surface-elevated to-surface-elevated',
      activeColor: 'border-border text-muted-foreground',
    },
  ];

  return (
<<<<<<< HEAD
    <div className="bg-white dark:bg-gray-800  shadow overflow-hidden">
=======
    <div className="bg-surface-base rounded-lg shadow overflow-hidden">
>>>>>>> 01c0163b
      {/* 标签页导航 */}
      <div className="border-b border-border">
        <nav className="flex -mb-px overflow-x-auto" aria-label="服务类型">
          {tabs.map((tab) => (
            <button
              key={tab.key}
              onClick={() => setActiveTab(tab.key)}
              className={`
                flex items-center gap-2 px-6 py-4 text-sm font-medium border-b-2 whitespace-nowrap transition-colors
                ${activeTab === tab.key
                  ? `${tab.activeColor} bg-gradient-to-r ${tab.gradient}`
                  : 'border-transparent text-muted-foreground hover:text-foreground hover:border-border'
                }
              `}
              disabled={tab.count === 0}
            >
              <span className="text-lg">{tab.icon}</span>
              <span>{tab.label}</span>
              <span className={`
                px-2 py-0.5 text-xs rounded-full
                ${activeTab === tab.key
                  ? 'bg-surface-elevated'
                  : 'bg-surface-elevated'
                }
              `}>
                {tab.count}
              </span>
            </button>
          ))}
        </nav>
      </div>

      {/* 表格内容区域 */}
      <div className="overflow-x-auto">
        {activeTab === 'proxy' && <ProxyServicesTable services={proxyServices} />}
        {activeTab === 'web' && <WebServicesTable services={webServices} />}
        {activeTab === 'other' && <OtherServicesTable services={otherServices} />}
      </div>
    </div>
  );
};

// Proxy 服务表格 - 显示:名称、节点、协议、分享链接、更新时间
const ProxyServicesTable: React.FC<{ services: NodeService[] }> = ({ services }) => {
  return (
    <table className="min-w-full divide-y divide-border">
      <thead className="bg-surface-elevated">
        <tr>
          <th className="px-6 py-3 text-center text-xs font-medium text-muted-foreground uppercase tracking-wider">
            服务名称
          </th>
          <th className="px-6 py-3 text-center text-xs font-medium text-muted-foreground uppercase tracking-wider">
            节点
          </th>
          <th className="px-6 py-3 text-center text-xs font-medium text-muted-foreground uppercase tracking-wider">
            协议
          </th>
          <th className="px-6 py-3 text-center text-xs font-medium text-muted-foreground uppercase tracking-wider">
            分享链接
          </th>
          <th className="px-6 py-3 text-center text-xs font-medium text-muted-foreground uppercase tracking-wider">
            更新时间
          </th>
        </tr>
      </thead>
      <tbody className="bg-surface-base divide-y divide-border">
        {services.map((service, index) => (
          <ProxyServiceRow key={service.id} service={service} colorIndex={index % 4} />
        ))}
      </tbody>
    </table>
  );
};

// Web 服务表格 - 显示:名称、节点、域名、端口、更新时间
const WebServicesTable: React.FC<{ services: NodeService[] }> = ({ services }) => {
  return (
    <table className="min-w-full divide-y divide-border">
      <thead className="bg-surface-elevated">
        <tr>
          <th className="px-6 py-3 text-center text-xs font-medium text-muted-foreground uppercase tracking-wider">
            服务名称
          </th>
          <th className="px-6 py-3 text-center text-xs font-medium text-muted-foreground uppercase tracking-wider">
            节点
          </th>
          <th className="px-6 py-3 text-center text-xs font-medium text-muted-foreground uppercase tracking-wider">
            域名
          </th>
          <th className="px-6 py-3 text-center text-xs font-medium text-muted-foreground uppercase tracking-wider">
            端口
          </th>
          <th className="px-6 py-3 text-center text-xs font-medium text-muted-foreground uppercase tracking-wider">
            更新时间
          </th>
        </tr>
      </thead>
      <tbody className="bg-surface-base divide-y divide-border">
        {services.map((service, index) => (
          <WebServiceRow key={service.id} service={service} colorIndex={index % 4} />
        ))}
      </tbody>
    </table>
  );
};

// 其他服务表格 - 显示:名称、节点、类型、端口、更新时间
const OtherServicesTable: React.FC<{ services: NodeService[] }> = ({ services }) => {
  return (
    <table className="min-w-full divide-y divide-border">
      <thead className="bg-surface-elevated">
        <tr>
          <th className="px-6 py-3 text-center text-xs font-medium text-muted-foreground uppercase tracking-wider">
            服务名称
          </th>
          <th className="px-6 py-3 text-center text-xs font-medium text-muted-foreground uppercase tracking-wider">
            节点
          </th>
          <th className="px-6 py-3 text-center text-xs font-medium text-muted-foreground uppercase tracking-wider">
            类型
          </th>
          <th className="px-6 py-3 text-center text-xs font-medium text-muted-foreground uppercase tracking-wider">
            端口
          </th>
          <th className="px-6 py-3 text-center text-xs font-medium text-muted-foreground uppercase tracking-wider">
            更新时间
          </th>
        </tr>
      </thead>
      <tbody className="bg-surface-base divide-y divide-border">
        {services.map((service, index) => (
          <OtherServiceRow key={service.id} service={service} colorIndex={index % 4} />
        ))}
      </tbody>
    </table>
  );
};

// 渐变配色方案 - 与流媒体页面保持一致
const ROW_COLOR_SCHEMES = [
  "bg-gradient-to-r from-[hsl(var(--info))]/5 via-[hsl(var(--info))]/3 to-[hsl(var(--info))]/8 hover:from-[hsl(var(--info))]/10 hover:to-[hsl(var(--info))]/15",
  "bg-gradient-to-r from-primary/5 via-primary/3 to-primary/8 hover:from-primary/10 hover:to-primary/15",
  "bg-gradient-to-r from-[hsl(var(--success))]/5 via-[hsl(var(--success))]/3 to-[hsl(var(--success))]/8 hover:from-[hsl(var(--success))]/10 hover:to-[hsl(var(--success))]/15",
  "bg-gradient-to-r from-[hsl(var(--warning))]/5 via-[hsl(var(--warning))]/3 to-[hsl(var(--warning))]/8 hover:from-[hsl(var(--warning))]/10 hover:to-[hsl(var(--warning))]/15",
];

// Proxy 服务行组件
const ProxyServiceRow: React.FC<{ service: NodeService; colorIndex: number }> = ({ service, colorIndex }) => {
  const { showSuccess } = useNotification();
  const typeIcon = SERVICE_TYPE_ICONS[service.type] ?? SERVICE_TYPE_ICONS.other;

  const timeAgo = (() => {
    try {
      return formatDistanceToNow(new Date(service.lastUpdated), {
        addSuffix: true,
        locale: zhCN,
      });
    } catch {
      return "未知";
    }
  })();

  const domains = getServiceDomains(service);
  const primaryDomain = domains[0];
  const protocols = getServiceProtocols(service);
  const shareLinks = getServiceShareLinks(service);
  const [copiedLink, setCopiedLink] = useState<string | null>(null);

  const replacementHost = primaryDomain || service.nodeIp;
  const processedShareLinks = shareLinks.map((link) => {
    if (!replacementHost) return link;
    return link.replace(/your_server_ip/gi, replacementHost);
  });

  const displayedShareLinks = processedShareLinks;
  let protocolLines = displayedShareLinks
    .map((link, index) => {
      const protocolFromLink = normalizeProtocolLabel(extractProtocolFromLink(link));
      if (protocolFromLink) {
        return protocolFromLink;
      }
      return normalizeProtocolLabel(protocols[index]);
    })
    .filter((item): item is string => Boolean(item));

  if (protocolLines.length === 0) {
    protocolLines = protocols
      .map((value) => normalizeProtocolLabel(value))
      .filter((item): item is string => Boolean(item));
  }

  const handleCopyLink = async (link: string, e: React.MouseEvent) => {
    e.stopPropagation();
    try {
      await navigator.clipboard.writeText(link);
      setCopiedLink(link);
      showSuccess("已复制到剪贴板");
      setTimeout(() => setCopiedLink(null), 2000);
    } catch (err) {
      logger.error("Failed to copy link:", err);
    }
  };

  return (
    <tr className={`transition-colors ${ROW_COLOR_SCHEMES[colorIndex]}`}>
      {/* 服务名称 */}
      <td className="px-6 py-4 whitespace-nowrap">
        <div className="flex items-center justify-center gap-2">
          <span className="text-2xl">{typeIcon}</span>
          <div>
            <div className="text-sm font-medium text-foreground">
              {service.name}
            </div>
            {service.version && (
              <div className="text-xs text-muted-foreground">
                v{service.version}
              </div>
            )}
          </div>
        </div>
      </td>

      {/* 节点 */}
      <td className="px-6 py-4 whitespace-nowrap">
        <div className="flex items-center justify-center gap-2">
          {service.nodeCountry && (
            <CountryFlagSvg
              country={service.nodeCountry}
              className="w-5 h-5"
            />
          )}
          <span className="text-sm text-foreground">
            {service.nodeName || service.nodeId}
          </span>
        </div>
      </td>

      {/* 协议 */}
      <td className="px-6 py-4 whitespace-nowrap text-center">
        {protocolLines.length > 0 ? (
          <div className="flex flex-col items-center gap-1">
            {protocolLines.map((label, index) => (
              <Badge
                key={`protocol-${service.id}-${index}`}
                variant="outline"
                className="text-xs uppercase"
              >
                {label ?? "-"}
              </Badge>
            ))}
          </div>
        ) : (
          <span className="text-xs text-muted-foreground">-</span>
        )}
      </td>

      {/* 分享链接 */}
      <td className="px-6 py-4">
        <div className="max-w-md space-y-1 mx-auto text-center">
          {processedShareLinks.length > 0 ? (
            displayedShareLinks.map((link, index) => (
              <div
                key={index}
                className="flex items-center justify-center gap-2 group"
              >
                <code
                  className="block text-xs text-muted-foreground font-mono truncate max-w-xs text-center"
                  title={link}
                >
                  {link}
                </code>
                <button
                  onClick={(e) => handleCopyLink(link, e)}
                  className={`flex-shrink-0 p-1 rounded hover:bg-surface-elevated transition-colors ${
                    copiedLink === link
                      ? "text-[hsl(var(--success))]"
                      : "text-muted-foreground hover:text-foreground"
                  }`}
                  title={copiedLink === link ? "已复制" : "复制链接"}
                >
                  {copiedLink === link ? (
                    <Check className="h-3.5 w-3.5" />
                  ) : (
                    <Copy className="h-3.5 w-3.5" />
                  )}
                </button>
              </div>
            ))
          ) : (
            <div className="text-center text-xs text-muted-foreground">-</div>
          )}
        </div>
      </td>

      {/* 更新时间 */}
      <td className="px-6 py-4 whitespace-nowrap">
        <div className="flex items-center justify-center gap-1 text-xs text-muted-foreground">
          <Clock className="h-3 w-3" />
          <span>{timeAgo}</span>
        </div>
      </td>
    </tr>
  );
};

// Web 服务行组件
const WebServiceRow: React.FC<{ service: NodeService; colorIndex: number }> = ({ service, colorIndex }) => {
  const typeIcon = SERVICE_TYPE_ICONS[service.type] ?? SERVICE_TYPE_ICONS.other;

  const timeAgo = (() => {
    try {
      return formatDistanceToNow(new Date(service.lastUpdated), {
        addSuffix: true,
        locale: zhCN,
      });
    } catch {
      return "未知";
    }
  })();

  const domains = getServiceDomains(service);
  const primaryDomain = domains[0];
  const allPorts = getAllServicePorts(service);

  return (
    <tr className={`transition-colors ${ROW_COLOR_SCHEMES[colorIndex]}`}>
      {/* 服务名称 */}
      <td className="px-6 py-4 whitespace-nowrap">
        <div className="flex items-center justify-center gap-2">
          <span className="text-2xl">{typeIcon}</span>
          <div>
            <div className="text-sm font-medium text-foreground">
              {service.name}
            </div>
            {service.version && (
              <div className="text-xs text-muted-foreground">
                v{service.version}
              </div>
            )}
          </div>
        </div>
      </td>

      {/* 节点 */}
      <td className="px-6 py-4 whitespace-nowrap">
        <div className="flex items-center justify-center gap-2">
          {service.nodeCountry && (
            <CountryFlagSvg
              country={service.nodeCountry}
              className="w-5 h-5"
            />
          )}
          <span className="text-sm text-foreground">
            {service.nodeName || service.nodeId}
          </span>
        </div>
      </td>

      {/* 域名 */}
      <td className="px-6 py-4">
        <div className="max-w-xs mx-auto text-center">
          {primaryDomain ? (
            <div className="text-sm text-foreground truncate">
              {primaryDomain}
            </div>
          ) : (
            <span className="text-xs text-muted-foreground">-</span>
          )}
        </div>
      </td>

      {/* 端口 */}
      <td className="px-6 py-4 whitespace-nowrap text-center">
        {allPorts.length > 0 ? (
          <span className="text-sm text-foreground">
            {allPorts.join(", ")}
          </span>
        ) : (
          <span className="text-xs text-muted-foreground">-</span>
        )}
      </td>

      {/* 更新时间 */}
      <td className="px-6 py-4 whitespace-nowrap">
        <div className="flex items-center justify-center gap-1 text-xs text-muted-foreground">
          <Clock className="h-3 w-3" />
          <span>{timeAgo}</span>
        </div>
      </td>
    </tr>
  );
};

// 其他服务行组件
const OtherServiceRow: React.FC<{ service: NodeService; colorIndex: number }> = ({ service, colorIndex }) => {
  const typeIcon = SERVICE_TYPE_ICONS[service.type] ?? SERVICE_TYPE_ICONS.other;
  const typeConfig = SERVICE_TYPE_CONFIG[service.type] ?? SERVICE_TYPE_CONFIG.other;

  const timeAgo = (() => {
    try {
      return formatDistanceToNow(new Date(service.lastUpdated), {
        addSuffix: true,
        locale: zhCN,
      });
    } catch {
      return "未知";
    }
  })();

  const allPorts = getAllServicePorts(service);

  return (
    <tr className={`transition-colors ${ROW_COLOR_SCHEMES[colorIndex]}`}>
      {/* 服务名称 */}
      <td className="px-6 py-4 whitespace-nowrap">
        <div className="flex items-center justify-center gap-2">
          <span className="text-2xl">{typeIcon}</span>
          <div>
            <div className="text-sm font-medium text-foreground">
              {service.name}
            </div>
            {service.version && (
              <div className="text-xs text-muted-foreground">
                v{service.version}
              </div>
            )}
          </div>
        </div>
      </td>

      {/* 节点 */}
      <td className="px-6 py-4 whitespace-nowrap">
        <div className="flex items-center justify-center gap-2">
          {service.nodeCountry && (
            <CountryFlagSvg
              country={service.nodeCountry}
              className="w-5 h-5"
            />
          )}
          <span className="text-sm text-foreground">
            {service.nodeName || service.nodeId}
          </span>
        </div>
      </td>

      {/* 类型 */}
      <td className="px-6 py-4 whitespace-nowrap text-center">
        <span className="text-sm text-foreground">
          {typeConfig.name}
        </span>
      </td>

      {/* 端口 */}
      <td className="px-6 py-4 whitespace-nowrap text-center">
        {allPorts.length > 0 ? (
          <span className="text-sm text-foreground">
            {allPorts.join(", ")}
          </span>
        ) : (
          <span className="text-xs text-muted-foreground">-</span>
        )}
      </td>

      {/* 更新时间 */}
      <td className="px-6 py-4 whitespace-nowrap">
        <div className="flex items-center justify-center gap-1 text-xs text-muted-foreground">
          <Clock className="h-3 w-3" />
          <span>{timeAgo}</span>
        </div>
      </td>
    </tr>
  );
};<|MERGE_RESOLUTION|>--- conflicted
+++ resolved
@@ -110,11 +110,7 @@
   ];
 
   return (
-<<<<<<< HEAD
-    <div className="bg-white dark:bg-gray-800  shadow overflow-hidden">
-=======
     <div className="bg-surface-base rounded-lg shadow overflow-hidden">
->>>>>>> 01c0163b
       {/* 标签页导航 */}
       <div className="border-b border-border">
         <nav className="flex -mb-px overflow-x-auto" aria-label="服务类型">
