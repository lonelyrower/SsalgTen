--- conflicted
+++ resolved
@@ -85,28 +85,6 @@
     --warning-foreground: 210 40% 98%;
     --error: 348 83% 47%;
     --error-foreground: 210 40% 98%;
-<<<<<<< HEAD
-
-    /* ===== 卡片设计系统 ===== */
-    /* 标准卡片 - 白色背景 */
-    --card-bg: 0 0% 100%;
-    --card-border: 214 32% 91%;
-    --card-shadow: var(--shadow-md);
-    --card-hover-shadow: var(--shadow-lg);
-
-    /* 统一蓝色科技风 - 主题卡片 */
-    --card-tech-bg-from: 189 100% 97%;      /* cyan-50 */
-    --card-tech-bg-via: 0 0% 100%;          /* white */
-    --card-tech-bg-to: 214 100% 97%;        /* blue-50 */
-    --card-tech-border: 189 94% 43% / 0.2;  /* cyan-600/20 */
-    --card-tech-glow: 189 94% 43% / 0.15;   /* cyan-600/15 */
-
-    /* 状态卡片配色 - 统一蓝色系 */
-    --card-primary-from: 199 89% 48%;       /* sky-500 */
-    --card-primary-to: 217 91% 60%;         /* blue-500 */
-    --card-accent-from: 186 94% 45%;        /* cyan-500 */
-    --card-accent-to: 200 98% 48%;          /* lightblue-500 */
-=======
     --info: 200 98% 48%;
     --info-foreground: 210 40% 98%;
 
@@ -145,7 +123,6 @@
     /* 终端颜色 - 代码块 */
     --terminal-bg: 222.2 84% 4.9%;         /* 深色背景 (类似 gray-900) */
     --terminal-text: 142 76% 56%;          /* 绿色文本 (类似终端) */
->>>>>>> 01c0163b
   }
 
   .dark {
@@ -187,28 +164,6 @@
     --success: 142 76% 46%;
     --warning: 38 92% 60%;
     --error: 348 83% 57%;
-<<<<<<< HEAD
-
-    /* ===== 深色模式卡片设计系统 ===== */
-    /* 标准卡片 - 深色背景，提高对比度 */
-    --card-bg: 222 47% 11%;           /* gray-950 */
-    --card-border: 217 33% 20%;       /* 更明显的边框 */
-    --card-shadow: 0 10px 30px rgb(0 0 0 / 0.4);
-    --card-hover-shadow: 0 20px 40px rgb(0 0 0 / 0.5);
-
-    /* 深色模式科技卡片 - 蓝色调 */
-    --card-tech-bg-from: 222 47% 11%;       /* gray-950 */
-    --card-tech-bg-via: 217 33% 15%;        /* blue-950 */
-    --card-tech-bg-to: 189 65% 12%;         /* cyan-950 */
-    --card-tech-border: 189 94% 53% / 0.2;  /* cyan-400/20 */
-    --card-tech-glow: 189 94% 53% / 0.2;    /* cyan-400/20 */
-
-    /* 深色模式状态卡片配色 */
-    --card-primary-from: 199 89% 58%;       /* sky-400 */
-    --card-primary-to: 217 91% 70%;         /* blue-400 */
-    --card-accent-from: 186 94% 55%;        /* cyan-400 */
-    --card-accent-to: 200 98% 58%;          /* lightblue-400 */
-=======
     --info: 200 98% 58%;
 
     /* 深色模式语义化状态颜色 */
@@ -232,7 +187,6 @@
     --shadow-xl: 0 20px 25px rgba(0, 0, 0, 0.7);
     --shadow-glow-cyan: 0 8px 32px rgba(6, 182, 212, 0.4);
     --shadow-glow-blue: 0 8px 32px rgba(59, 130, 246, 0.4);
->>>>>>> 01c0163b
   }
 }
 
